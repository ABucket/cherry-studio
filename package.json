--- conflicted
+++ resolved
@@ -58,19 +58,6 @@
     "prepare": "husky"
   },
   "dependencies": {
-<<<<<<< HEAD
-    "@cherrystudio/embedjs": "^0.1.29",
-    "@cherrystudio/embedjs-libsql": "^0.1.29",
-    "@cherrystudio/embedjs-loader-csv": "^0.1.29",
-    "@cherrystudio/embedjs-loader-image": "^0.1.29",
-    "@cherrystudio/embedjs-loader-markdown": "^0.1.29",
-    "@cherrystudio/embedjs-loader-msoffice": "^0.1.29",
-    "@cherrystudio/embedjs-loader-pdf": "^0.1.29",
-    "@cherrystudio/embedjs-loader-sitemap": "^0.1.29",
-    "@cherrystudio/embedjs-loader-web": "^0.1.29",
-    "@cherrystudio/embedjs-loader-xml": "^0.1.29",
-    "@cherrystudio/embedjs-openai": "^0.1.29",
-=======
     "@cherrystudio/embedjs": "^0.1.31",
     "@cherrystudio/embedjs-libsql": "^0.1.31",
     "@cherrystudio/embedjs-loader-csv": "^0.1.31",
@@ -82,7 +69,6 @@
     "@cherrystudio/embedjs-loader-web": "^0.1.31",
     "@cherrystudio/embedjs-loader-xml": "^0.1.31",
     "@cherrystudio/embedjs-openai": "^0.1.31",
->>>>>>> 2ba4e51e
     "@electron-toolkit/utils": "^3.0.0",
     "@electron/notarize": "^2.5.0",
     "@langchain/community": "^0.3.36",
@@ -92,11 +78,7 @@
     "@types/react-infinite-scroll-component": "^5.0.0",
     "archiver": "^7.0.1",
     "async-mutex": "^0.5.0",
-<<<<<<< HEAD
     "canvas": "3.1.0",
-    "color": "^5.0.0",
-=======
->>>>>>> 2ba4e51e
     "diff": "^7.0.0",
     "docx": "^9.0.2",
     "electron-log": "^5.1.5",

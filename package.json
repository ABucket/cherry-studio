{
  "name": "CherryStudio",
  "version": "1.1.10",
  "private": true,
  "description": "A powerful AI assistant for producer.",
  "main": "./out/main/index.js",
  "author": "support@cherry-ai.com",
  "homepage": "https://github.com/CherryHQ/cherry-studio",
  "workspaces": {
    "packages": [
      "local",
      "packages/*"
    ],
    "installConfig": {
      "hoistingLimits": [
        "packages/database"
      ]
    }
  },
  "scripts": {
    "start": "electron-vite preview",
    "dev": "electron-vite dev",
    "build": "npm run typecheck && electron-vite build",
    "build:check": "yarn test && yarn typecheck && yarn check:i18n",
    "build:unpack": "dotenv npm run build && electron-builder --dir",
    "build:win": "dotenv npm run build && electron-builder --win",
    "build:win:x64": "dotenv npm run build && electron-builder --win --x64",
    "build:mac": "dotenv electron-vite build && electron-builder --mac",
    "build:mac:arm64": "dotenv electron-vite build && electron-builder --mac --arm64",
    "build:mac:x64": "dotenv electron-vite build && electron-builder --mac --x64",
    "build:linux": "dotenv electron-vite build && electron-builder --linux",
    "build:linux:arm64": "dotenv electron-vite build && electron-builder --linux --arm64",
    "build:linux:x64": "dotenv electron-vite build && electron-builder --linux --x64",
    "build:npm": "node scripts/build-npm.js",
    "release": "node scripts/version.js",
    "publish": "yarn build:check && yarn release patch push",
    "pulish:artifacts": "cd packages/artifacts && npm publish && cd -",
    "generate:agents": "yarn workspace @cherry-studio/database agents",
    "generate:icons": "electron-icon-builder --input=./build/logo.png --output=build",
    "analyze:renderer": "VISUALIZER_RENDERER=true yarn build",
    "analyze:main": "VISUALIZER_MAIN=true yarn build",
    "typecheck": "npm run typecheck:node && npm run typecheck:web",
    "typecheck:node": "tsc --noEmit -p tsconfig.node.json --composite false",
    "typecheck:web": "tsc --noEmit -p tsconfig.web.json --composite false",
    "check:i18n": "node scripts/check-i18n.js",
    "test": "npx -y tsx --test src/**/*.test.ts",
    "format": "prettier --write .",
    "lint": "eslint . --ext .js,.jsx,.cjs,.mjs,.ts,.tsx,.cts,.mts --fix",
    "postinstall": "electron-builder install-app-deps",
    "prepare": "husky"
  },
  "dependencies": {
<<<<<<< HEAD
    "@cherrystudio/mac-system-ocr": "^0.1.0",
=======
    "@cherrystudio/embedjs": "^0.1.28",
    "@cherrystudio/embedjs-libsql": "^0.1.28",
    "@cherrystudio/embedjs-loader-csv": "^0.1.28",
    "@cherrystudio/embedjs-loader-image": "^0.1.28",
    "@cherrystudio/embedjs-loader-markdown": "^0.1.28",
    "@cherrystudio/embedjs-loader-msoffice": "^0.1.28",
    "@cherrystudio/embedjs-loader-pdf": "^0.1.28",
    "@cherrystudio/embedjs-loader-sitemap": "^0.1.28",
    "@cherrystudio/embedjs-loader-web": "^0.1.28",
    "@cherrystudio/embedjs-loader-xml": "^0.1.28",
    "@cherrystudio/embedjs-openai": "^0.1.28",
>>>>>>> 7ddd2cb9
    "@electron-toolkit/utils": "^3.0.0",
    "@electron/notarize": "^2.5.0",
    "@google/generative-ai": "^0.21.0",
    "@langchain/community": "^0.3.36",
<<<<<<< HEAD
    "@llm-tools/embedjs": "patch:@llm-tools/embedjs@npm%3A0.1.28#~/.yarn/patches/@llm-tools-embedjs-npm-0.1.28-8e4393fa2d.patch",
    "@llm-tools/embedjs-libsql": "^0.1.28",
    "@llm-tools/embedjs-loader-csv": "^0.1.28",
    "@llm-tools/embedjs-loader-markdown": "patch:@llm-tools/embedjs-loader-markdown@npm%3A0.1.28#~/.yarn/patches/@llm-tools-embedjs-loader-markdown-npm-0.1.28-81647ffac6.patch",
    "@llm-tools/embedjs-loader-msoffice": "^0.1.28",
    "@llm-tools/embedjs-loader-pdf": "^0.1.28",
    "@llm-tools/embedjs-loader-sitemap": "^0.1.28",
    "@llm-tools/embedjs-loader-web": "^0.1.28",
    "@llm-tools/embedjs-loader-xml": "^0.1.28",
    "@llm-tools/embedjs-openai": "^0.1.28",
    "@mistralai/mistralai": "^1.5.2",
=======
>>>>>>> 7ddd2cb9
    "@modelcontextprotocol/sdk": "patch:@modelcontextprotocol/sdk@npm%3A1.6.1#~/.yarn/patches/@modelcontextprotocol-sdk-npm-1.6.1-b46313efe7.patch",
    "@notionhq/client": "^2.2.15",
    "@tryfabric/martian": "^1.2.4",
    "@types/react-infinite-scroll-component": "^5.0.0",
    "@xyflow/react": "^12.4.4",
    "adm-zip": "^0.5.16",
    "docx": "^9.0.2",
    "electron-log": "^5.1.5",
    "electron-store": "^8.2.0",
    "electron-updater": "^6.3.9",
    "electron-window-state": "^5.0.3",
    "epub": "patch:epub@npm%3A1.3.0#~/.yarn/patches/epub-npm-1.3.0-8325494ffe.patch",
    "fast-xml-parser": "^5.0.9",
    "fetch-socks": "^1.3.2",
    "fs-extra": "^11.2.0",
    "markdown-it": "^14.1.0",
    "officeparser": "^4.1.1",
    "pdf-parse": "^1.1.1",
    "pdf-to-img": "^4.4.0",
    "proxy-agent": "^6.5.0",
    "tar": "^7.4.3",
    "undici": "^7.4.0",
    "webdav": "^5.8.0",
    "zipread": "^1.3.3"
  },
  "devDependencies": {
    "@agentic/exa": "^7.3.3",
    "@agentic/searxng": "^7.3.3",
    "@agentic/tavily": "^7.3.3",
    "@ant-design/v5-patch-for-react-19": "^1.0.3",
    "@anthropic-ai/sdk": "^0.38.0",
    "@electron-toolkit/eslint-config-prettier": "^3.0.0",
    "@electron-toolkit/eslint-config-ts": "^3.0.0",
    "@electron-toolkit/preload": "^3.0.0",
    "@electron-toolkit/tsconfig": "^1.0.1",
    "@emotion/is-prop-valid": "^1.3.1",
    "@eslint-react/eslint-plugin": "^1.36.1",
    "@eslint/js": "^9.22.0",
    "@google/genai": "^0.4.0",
    "@hello-pangea/dnd": "^16.6.0",
    "@kangfenmao/keyv-storage": "^0.1.0",
    "@notionhq/client": "^2.2.15",
    "@reduxjs/toolkit": "^2.2.5",
    "@tavily/core": "patch:@tavily/core@npm%3A0.3.1#~/.yarn/patches/@tavily-core-npm-0.3.1-fe69bf2bea.patch",
    "@tryfabric/martian": "^1.2.4",
    "@types/adm-zip": "^0",
    "@types/fs-extra": "^11",
    "@types/lodash": "^4.17.5",
    "@types/markdown-it": "^14",
    "@types/md5": "^2.3.5",
    "@types/node": "^18.19.9",
    "@types/pako": "^1.0.2",
<<<<<<< HEAD
    "@types/pdf-parse": "^1.1.4",
    "@types/react": "^18.2.48",
    "@types/react-dom": "^18.2.18",
=======
    "@types/react": "^19.0.12",
    "@types/react-dom": "^19.0.4",
>>>>>>> 7ddd2cb9
    "@types/react-infinite-scroll-component": "^5.0.0",
    "@types/tinycolor2": "^1",
    "@vitejs/plugin-react": "^4.2.1",
    "antd": "^5.22.5",
    "applescript": "^1.0.0",
    "axios": "^1.7.3",
    "babel-plugin-styled-components": "^2.1.4",
    "browser-image-compression": "^2.0.2",
    "dayjs": "^1.11.11",
    "dexie": "^4.0.8",
    "dexie-react-hooks": "^1.1.7",
    "dotenv-cli": "^7.4.2",
    "electron": "31.7.6",
    "electron-builder": "^24.13.3",
    "electron-devtools-installer": "^3.2.0",
    "electron-icon-builder": "^2.0.1",
    "electron-vite": "^2.3.0",
    "emittery": "^1.0.3",
    "emoji-picker-element": "^1.22.1",
    "eslint": "^9.22.0",
    "eslint-plugin-react-hooks": "^5.2.0",
    "eslint-plugin-simple-import-sort": "^12.1.1",
    "eslint-plugin-unused-imports": "^4.1.4",
    "html-to-image": "^1.11.13",
    "husky": "^9.1.7",
    "i18next": "^23.11.5",
    "lint-staged": "^15.5.0",
    "lodash": "^4.17.21",
    "mime": "^4.0.4",
    "npx-scope-finder": "^1.2.0",
    "openai": "patch:openai@npm%3A4.77.3#~/.yarn/patches/openai-npm-4.77.3-59c6d42e7a.patch",
    "p-queue": "^8.1.0",
    "prettier": "^3.5.3",
    "rc-virtual-list": "^3.18.5",
    "react": "^19.0.0",
    "react-dom": "^19.0.0",
    "react-hotkeys-hook": "^4.6.1",
    "react-i18next": "^14.1.2",
    "react-infinite-scroll-component": "^6.1.0",
    "react-markdown": "^9.0.1",
    "react-redux": "^9.1.2",
    "react-router": "6",
    "react-router-dom": "6",
    "react-spinners": "^0.14.1",
    "redux": "^5.0.1",
    "redux-persist": "^6.0.0",
    "rehype-katex": "^7.0.1",
    "rehype-mathjax": "^7.0.0",
    "rehype-raw": "^7.0.0",
    "remark-gfm": "^4.0.0",
    "remark-math": "^6.0.0",
    "rollup-plugin-visualizer": "^5.12.0",
    "sass": "^1.77.2",
    "shiki": "^1.22.2",
    "string-width": "^7.2.0",
    "styled-components": "^6.1.11",
    "tinycolor2": "^1.6.0",
    "tokenx": "^0.4.1",
    "typescript": "^5.6.2",
    "uuid": "^10.0.0",
    "vite": "^5.0.12"
  },
  "resolutions": {
    "pdf-parse@npm:1.1.1": "patch:pdf-parse@npm%3A1.1.1#~/.yarn/patches/pdf-parse-npm-1.1.1-04a6109b2a.patch",
    "@langchain/openai@npm:^0.3.16": "patch:@langchain/openai@npm%3A0.3.16#~/.yarn/patches/@langchain-openai-npm-0.3.16-e525b59526.patch",
    "@langchain/openai@npm:>=0.1.0 <0.4.0": "patch:@langchain/openai@npm%3A0.3.16#~/.yarn/patches/@langchain-openai-npm-0.3.16-e525b59526.patch",
    "openai@npm:^4.77.0": "patch:openai@npm%3A4.77.3#~/.yarn/patches/openai-npm-4.77.3-59c6d42e7a.patch"
  },
  "packageManager": "yarn@4.6.0",
  "lint-staged": {
    "*.{js,jsx,ts,tsx,cjs,mjs,cts,mts}": [
      "prettier --write",
      "eslint --fix"
    ],
    "*.{json,md,yml,yaml,css,scss,html}": [
      "prettier --write"
    ]
  }
}<|MERGE_RESOLUTION|>--- conflicted
+++ resolved
@@ -50,9 +50,6 @@
     "prepare": "husky"
   },
   "dependencies": {
-<<<<<<< HEAD
-    "@cherrystudio/mac-system-ocr": "^0.1.0",
-=======
     "@cherrystudio/embedjs": "^0.1.28",
     "@cherrystudio/embedjs-libsql": "^0.1.28",
     "@cherrystudio/embedjs-loader-csv": "^0.1.28",
@@ -64,25 +61,12 @@
     "@cherrystudio/embedjs-loader-web": "^0.1.28",
     "@cherrystudio/embedjs-loader-xml": "^0.1.28",
     "@cherrystudio/embedjs-openai": "^0.1.28",
->>>>>>> 7ddd2cb9
+    "@cherrystudio/mac-system-ocr": "^0.1.0",
     "@electron-toolkit/utils": "^3.0.0",
     "@electron/notarize": "^2.5.0",
     "@google/generative-ai": "^0.21.0",
     "@langchain/community": "^0.3.36",
-<<<<<<< HEAD
-    "@llm-tools/embedjs": "patch:@llm-tools/embedjs@npm%3A0.1.28#~/.yarn/patches/@llm-tools-embedjs-npm-0.1.28-8e4393fa2d.patch",
-    "@llm-tools/embedjs-libsql": "^0.1.28",
-    "@llm-tools/embedjs-loader-csv": "^0.1.28",
-    "@llm-tools/embedjs-loader-markdown": "patch:@llm-tools/embedjs-loader-markdown@npm%3A0.1.28#~/.yarn/patches/@llm-tools-embedjs-loader-markdown-npm-0.1.28-81647ffac6.patch",
-    "@llm-tools/embedjs-loader-msoffice": "^0.1.28",
-    "@llm-tools/embedjs-loader-pdf": "^0.1.28",
-    "@llm-tools/embedjs-loader-sitemap": "^0.1.28",
-    "@llm-tools/embedjs-loader-web": "^0.1.28",
-    "@llm-tools/embedjs-loader-xml": "^0.1.28",
-    "@llm-tools/embedjs-openai": "^0.1.28",
     "@mistralai/mistralai": "^1.5.2",
-=======
->>>>>>> 7ddd2cb9
     "@modelcontextprotocol/sdk": "patch:@modelcontextprotocol/sdk@npm%3A1.6.1#~/.yarn/patches/@modelcontextprotocol-sdk-npm-1.6.1-b46313efe7.patch",
     "@notionhq/client": "^2.2.15",
     "@tryfabric/martian": "^1.2.4",
@@ -135,14 +119,9 @@
     "@types/md5": "^2.3.5",
     "@types/node": "^18.19.9",
     "@types/pako": "^1.0.2",
-<<<<<<< HEAD
     "@types/pdf-parse": "^1.1.4",
-    "@types/react": "^18.2.48",
-    "@types/react-dom": "^18.2.18",
-=======
     "@types/react": "^19.0.12",
     "@types/react-dom": "^19.0.4",
->>>>>>> 7ddd2cb9
     "@types/react-infinite-scroll-component": "^5.0.0",
     "@types/tinycolor2": "^1",
     "@vitejs/plugin-react": "^4.2.1",

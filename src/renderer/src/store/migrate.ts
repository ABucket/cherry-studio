import { nanoid } from '@reduxjs/toolkit'
import { isMac } from '@renderer/config/constant'
import { DEFAULT_MIN_APPS } from '@renderer/config/minapps'
import { SYSTEM_MODELS } from '@renderer/config/models'
import { TRANSLATE_PROMPT } from '@renderer/config/prompts'
import db from '@renderer/databases'
import i18n from '@renderer/i18n'
<<<<<<< HEAD
import { getDefaultTopic } from '@renderer/services/AssistantService'
import { Assistant, Topic, WebSearchProvider } from '@renderer/types'
=======
import { Assistant, Provider, WebSearchProvider } from '@renderer/types'
>>>>>>> 115470fc
import { getDefaultGroupName, getLeadingEmoji, runAsyncFunction, uuid } from '@renderer/utils'
import { isEmpty } from 'lodash'
import { createMigrate } from 'redux-persist'

import { RootState } from '.'
import { DEFAULT_TOOL_ORDER } from './inputTools'
import { INITIAL_PROVIDERS, initialState as llmInitialState, moveProvider } from './llm'
import { mcpSlice } from './mcp'
import { defaultActionItems } from './selectionStore'
import { DEFAULT_SIDEBAR_ICONS, initialState as settingsInitialState } from './settings'
import { initialState as shortcutsInitialState } from './shortcuts'
import { defaultWebSearchProviders } from './websearch'

// remove logo base64 data to reduce the size of the state
function removeMiniAppIconsFromState(state: RootState) {
  if (state.minapps) {
    state.minapps.enabled = state.minapps.enabled.map((app) => ({ ...app, logo: undefined }))
    state.minapps.disabled = state.minapps.disabled.map((app) => ({ ...app, logo: undefined }))
    state.minapps.pinned = state.minapps.pinned.map((app) => ({ ...app, logo: undefined }))
  }
}

function removeMiniAppFromState(state: RootState, id: string) {
  if (state.minapps) {
    state.minapps.enabled = state.minapps.enabled.filter((app) => app.id !== id)
    state.minapps.disabled = state.minapps.disabled.filter((app) => app.id !== id)
  }
}

function addMiniApp(state: RootState, id: string) {
  if (state.minapps) {
    const app = DEFAULT_MIN_APPS.find((app) => app.id === id)
    if (app) {
      if (!state.minapps.enabled.find((app) => app.id === id)) {
        state.minapps.enabled.push(app)
      }
    }
  }
}

// add provider to state
function addProvider(state: RootState, id: string) {
  if (!state.llm.providers.find((p) => p.id === id)) {
    const _provider = INITIAL_PROVIDERS.find((p) => p.id === id)
    if (_provider) {
      state.llm.providers.push(_provider)
    }
  }
}

function updateProvider(state: RootState, id: string, provider: Partial<Provider>) {
  if (state.llm.providers) {
    const index = state.llm.providers.findIndex((p) => p.id === id)
    if (index !== -1) {
      state.llm.providers[index] = { ...state.llm.providers[index], ...provider }
    }
  }
}

function addWebSearchProvider(state: RootState, id: string) {
  if (state.websearch && state.websearch.providers) {
    if (!state.websearch.providers.find((p) => p.id === id)) {
      const provider = defaultWebSearchProviders.find((p) => p.id === id)
      if (provider) {
        state.websearch.providers.push(provider)
      }
    }
  }
}

function updateWebSearchProvider(state: RootState, provider: Partial<WebSearchProvider>) {
  if (state.websearch && state.websearch.providers) {
    const index = state.websearch.providers.findIndex((p) => p.id === provider.id)
    if (index !== -1) {
      state.websearch.providers[index] = {
        ...state.websearch.providers[index],
        ...provider
      }
    }
  }
}

function addSelectionAction(state: RootState, id: string) {
  if (state.selectionStore && state.selectionStore.actionItems) {
    if (!state.selectionStore.actionItems.some((item) => item.id === id)) {
      const action = defaultActionItems.find((item) => item.id === id)
      if (action) {
        state.selectionStore.actionItems.push(action)
      }
    }
  }
}

/**
 * Add shortcuts(ids from shortcutsInitialState) after the shortcut(afterId)
 * if afterId is 'first', add to the first
 * if afterId is 'last', add to the last
 */
function addShortcuts(state: RootState, ids: string[], afterId: string) {
  const defaultShortcuts = shortcutsInitialState.shortcuts

  // 确保 state.shortcuts 存在
  if (!state.shortcuts) {
    return
  }

  // 从 defaultShortcuts 中找到要添加的快捷键
  const shortcutsToAdd = defaultShortcuts.filter((shortcut) => ids.includes(shortcut.key))

  // 过滤掉已经存在的快捷键
  const existingKeys = state.shortcuts.shortcuts.map((s) => s.key)
  const newShortcuts = shortcutsToAdd.filter((shortcut) => !existingKeys.includes(shortcut.key))

  if (newShortcuts.length === 0) {
    return
  }

  if (afterId === 'first') {
    // 添加到最前面
    state.shortcuts.shortcuts.unshift(...newShortcuts)
  } else if (afterId === 'last') {
    // 添加到最后面
    state.shortcuts.shortcuts.push(...newShortcuts)
  } else {
    // 添加到指定快捷键后面
    const afterIndex = state.shortcuts.shortcuts.findIndex((shortcut) => shortcut.key === afterId)
    if (afterIndex !== -1) {
      state.shortcuts.shortcuts.splice(afterIndex + 1, 0, ...newShortcuts)
    } else {
      // 如果找不到指定的快捷键，则添加到最后
      state.shortcuts.shortcuts.push(...newShortcuts)
    }
  }
}

const migrateConfig = {
  '2': (state: RootState) => {
    try {
      addProvider(state, 'yi')
      return state
    } catch (error) {
      return state
    }
  },
  '3': (state: RootState) => {
    try {
      addProvider(state, 'zhipu')
      return state
    } catch (error) {
      return state
    }
  },
  '4': (state: RootState) => {
    try {
      addProvider(state, 'ollama')
      return state
    } catch (error) {
      return state
    }
  },
  '5': (state: RootState) => {
    try {
      addProvider(state, 'moonshot')
      return state
    } catch (error) {
      return state
    }
  },
  '6': (state: RootState) => {
    try {
      addProvider(state, 'openrouter')
      return state
    } catch (error) {
      return state
    }
  },
  '7': (state: RootState) => {
    try {
      return {
        ...state,
        settings: {
          ...state.settings,
          language: navigator.language
        }
      }
    } catch (error) {
      return state
    }
  },
  '8': (state: RootState) => {
    try {
      const fixAssistantName = (assistant: Assistant) => {
        if (isEmpty(assistant.name)) {
          assistant.name = i18n.t(`assistant.${assistant.id}.name`)
        }

        assistant.topics = assistant.topics.map((topic) => {
          if (isEmpty(topic.name)) {
            topic.name = i18n.t(`assistant.${assistant.id}.topic.name`)
          }
          return topic
        })

        return assistant
      }

      return {
        ...state,
        assistants: {
          ...state.assistants,
          defaultAssistant: fixAssistantName(state.assistants.defaultAssistant),
          assistants: state.assistants.assistants.map((assistant) => fixAssistantName(assistant))
        }
      }
    } catch (error) {
      return state
    }
  },
  '9': (state: RootState) => {
    try {
      return {
        ...state,
        llm: {
          ...state.llm,
          providers: state.llm.providers.map((provider) => {
            if (provider.id === 'zhipu' && provider.models[0] && provider.models[0].id === 'llama3-70b-8192') {
              provider.models = SYSTEM_MODELS.zhipu
            }
            return provider
          })
        }
      }
    } catch (error) {
      return state
    }
  },
  '10': (state: RootState) => {
    try {
      addProvider(state, 'baichuan')
      return state
    } catch (error) {
      return state
    }
  },
  '11': (state: RootState) => {
    try {
      addProvider(state, 'dashscope')
      addProvider(state, 'anthropic')
      return state
    } catch (error) {
      return state
    }
  },
  '12': (state: RootState) => {
    try {
      addProvider(state, 'aihubmix')
      return state
    } catch (error) {
      return state
    }
  },
  '13': (state: RootState) => {
    try {
      return {
        ...state,
        assistants: {
          ...state.assistants,
          defaultAssistant: {
            ...state.assistants.defaultAssistant,
            name: ['Default Assistant', '默认助手'].includes(state.assistants.defaultAssistant.name)
              ? i18n.t(`assistant.default.name`)
              : state.assistants.defaultAssistant.name
          }
        }
      }
    } catch (error) {
      return state
    }
  },
  '14': (state: RootState) => {
    try {
      return {
        ...state,
        settings: {
          ...state.settings,
          showAssistants: true,
          proxyUrl: undefined
        }
      }
    } catch (error) {
      return state
    }
  },
  '15': (state: RootState) => {
    try {
      return {
        ...state,
        settings: {
          ...state.settings,
          userName: '',
          showMessageDivider: true
        }
      }
    } catch (error) {
      return state
    }
  },
  '16': (state: RootState) => {
    try {
      return {
        ...state,
        settings: {
          ...state.settings,
          messageFont: 'system',
          showInputEstimatedTokens: false
        }
      }
    } catch (error) {
      return state
    }
  },
  '17': (state: RootState) => {
    try {
      return {
        ...state,
        settings: {
          ...state.settings,
          theme: 'auto'
        }
      }
    } catch (error) {
      return state
    }
  },
  '19': (state: RootState) => {
    try {
      return {
        ...state,
        agents: {
          agents: []
        },
        llm: {
          ...state.llm,
          settings: {
            ollama: {
              keepAliveTime: 5
            }
          }
        }
      }
    } catch (error) {
      return state
    }
  },
  '20': (state: RootState) => {
    try {
      return {
        ...state,
        settings: {
          ...state.settings,
          fontSize: 14
        }
      }
    } catch (error) {
      return state
    }
  },
  '21': (state: RootState) => {
    try {
      addProvider(state, 'gemini')
      addProvider(state, 'stepfun')
      addProvider(state, 'doubao')
      return state
    } catch (error) {
      return state
    }
  },
  '22': (state: RootState) => {
    try {
      addProvider(state, 'minimax')
      return state
    } catch (error) {
      return state
    }
  },
  '23': (state: RootState) => {
    try {
      return {
        ...state,
        settings: {
          ...state.settings,
          showTopics: true,
          windowStyle: 'transparent'
        }
      }
    } catch (error) {
      return state
    }
  },
  '24': (state: RootState) => {
    try {
      return {
        ...state,
        assistants: {
          ...state.assistants,
          assistants: state.assistants.assistants.map((assistant) => ({
            ...assistant,
            topics: assistant.topics.map((topic) => ({
              ...topic,
              createdAt: new Date().toISOString(),
              updatedAt: new Date().toISOString()
            }))
          }))
        },
        settings: {
          ...state.settings,
          topicPosition: 'right'
        }
      }
    } catch (error) {
      return state
    }
  },
  '25': (state: RootState) => {
    try {
      addProvider(state, 'github')
      return state
    } catch (error) {
      return state
    }
  },
  '26': (state: RootState) => {
    try {
      addProvider(state, 'ocoolai')
      return state
    } catch (error) {
      return state
    }
  },
  '27': (state: RootState) => {
    try {
      return {
        ...state,
        settings: {
          ...state.settings,
          renderInputMessageAsMarkdown: true
        }
      }
    } catch (error) {
      return state
    }
  },
  '28': (state: RootState) => {
    try {
      addProvider(state, 'together')
      addProvider(state, 'fireworks')
      addProvider(state, 'zhinao')
      addProvider(state, 'hunyuan')
      addProvider(state, 'nvidia')
      return state
    } catch (error) {
      return state
    }
  },
  '29': (state: RootState) => {
    try {
      return {
        ...state,
        assistants: {
          ...state.assistants,
          assistants: state.assistants.assistants.map((assistant) => {
            assistant.topics = assistant.topics.map((topic) => ({
              ...topic,
              assistantId: assistant.id
            }))
            return assistant
          })
        }
      }
    } catch (error) {
      return state
    }
  },
  '30': (state: RootState) => {
    try {
      addProvider(state, 'azure-openai')
      return state
    } catch (error) {
      return state
    }
  },
  '31': (state: RootState) => {
    try {
      return {
        ...state,
        llm: {
          ...state.llm,
          providers: state.llm.providers.map((provider) => {
            if (provider.id === 'azure-openai') {
              provider.models = provider.models.map((model) => ({ ...model, provider: 'azure-openai' }))
            }
            return provider
          })
        }
      }
    } catch (error) {
      return state
    }
  },
  '32': (state: RootState) => {
    try {
      addProvider(state, 'hunyuan')
      return state
    } catch (error) {
      return state
    }
  },
  '33': (state: RootState) => {
    try {
      state.assistants.defaultAssistant.type = 'assistant'

      state.agents.agents.forEach((agent) => {
        agent.type = 'agent'
        // @ts-ignore eslint-disable-next-line
        delete agent.group
      })

      return {
        ...state,
        assistants: {
          ...state.assistants,
          assistants: [...state.assistants.assistants].map((assistant) => {
            // @ts-ignore eslint-disable-next-line
            delete assistant.group
            return {
              ...assistant,
              id: assistant.id.length === 36 ? assistant.id : uuid(),
              type: assistant.type === 'system' ? assistant.type : 'assistant'
            }
          })
        }
      }
    } catch (error) {
      return state
    }
  },
  '34': (state: RootState) => {
    try {
      state.assistants.assistants.forEach((assistant) => {
        assistant.topics.forEach((topic) => {
          topic.assistantId = assistant.id
          runAsyncFunction(async () => {
            const _topic = await db.topics.get(topic.id)
            if (_topic) {
              const messages = (_topic?.messages || []).map((message) => ({ ...message, assistantId: assistant.id }))
              db.topics.put({ ..._topic, messages }, topic.id)
            }
          })
        })
      })
      return state
    } catch (error) {
      return state
    }
  },
  '35': (state: RootState) => {
    try {
      state.settings.mathEngine = 'KaTeX'
      return state
    } catch (error) {
      return state
    }
  },
  '36': (state: RootState) => {
    try {
      state.settings.topicPosition = 'left'
      return state
    } catch (error) {
      return state
    }
  },
  '37': (state: RootState) => {
    try {
      state.settings.messageStyle = 'plain'
      return state
    } catch (error) {
      return state
    }
  },
  '38': (state: RootState) => {
    try {
      addProvider(state, 'grok')
      addProvider(state, 'hyperbolic')
      addProvider(state, 'mistral')
      return state
    } catch (error) {
      return state
    }
  },
  '39': (state: RootState) => {
    try {
      // @ts-ignore eslint-disable-next-line
      state.settings.codeStyle = 'auto'
      return state
    } catch (error) {
      return state
    }
  },
  '40': (state: RootState) => {
    try {
      state.settings.tray = true
      return state
    } catch (error) {
      return state
    }
  },
  '41': (state: RootState) => {
    try {
      state.llm.providers.forEach((provider) => {
        if (provider.id === 'gemini') {
          provider.type = 'gemini'
        } else if (provider.id === 'anthropic') {
          provider.type = 'anthropic'
        } else {
          provider.type = 'openai'
        }
      })
      return state
    } catch (error) {
      return state
    }
  },
  '42': (state: RootState) => {
    try {
      state.settings.proxyMode = state.settings.proxyUrl ? 'custom' : 'none'
      return state
    } catch (error) {
      return state
    }
  },
  '43': (state: RootState) => {
    try {
      if (state.settings.proxyMode === 'none') {
        state.settings.proxyMode = 'system'
      }
      return state
    } catch (error) {
      return state
    }
  },
  '44': (state: RootState) => {
    try {
      state.settings.translateModelPrompt = TRANSLATE_PROMPT
      return state
    } catch (error) {
      return state
    }
  },
  '45': (state: RootState) => {
    state.settings.enableTopicNaming = true
    return state
  },
  '46': (state: RootState) => {
    try {
      if (
        state.settings?.translateModelPrompt?.includes(
          'If the target language is the same as the source language, do not translate'
        )
      ) {
        state.settings.translateModelPrompt = TRANSLATE_PROMPT
      }
      return state
    } catch (error) {
      return state
    }
  },
  '47': (state: RootState) => {
    try {
      state.llm.providers.forEach((provider) => {
        provider.models.forEach((model) => {
          model.group = getDefaultGroupName(model.id)
        })
      })
      return state
    } catch (error) {
      return state
    }
  },
  '48': (state: RootState) => {
    try {
      if (state.shortcuts) {
        state.shortcuts.shortcuts.forEach((shortcut) => {
          shortcut.system = shortcut.key !== 'new_topic'
        })
        state.shortcuts.shortcuts.push({
          key: 'toggle_show_assistants',
          shortcut: [isMac ? 'Command' : 'Ctrl', '['],
          editable: true,
          enabled: true,
          system: false
        })
        state.shortcuts.shortcuts.push({
          key: 'toggle_show_topics',
          shortcut: [isMac ? 'Command' : 'Ctrl', ']'],
          editable: true,
          enabled: true,
          system: false
        })
      }
      return state
    } catch (error) {
      return state
    }
  },
  '49': (state: RootState) => {
    try {
      state.settings.pasteLongTextThreshold = 1500
      if (state.shortcuts) {
        state.shortcuts.shortcuts = [
          ...state.shortcuts.shortcuts,
          {
            key: 'copy_last_message',
            shortcut: [isMac ? 'Command' : 'Ctrl', 'Shift', 'C'],
            editable: true,
            enabled: false,
            system: false
          }
        ]
      }
      return state
    } catch (error) {
      return state
    }
  },
  '50': (state: RootState) => {
    try {
      addProvider(state, 'jina')
      return state
    } catch (error) {
      return state
    }
  },
  '51': (state: RootState) => {
    state.settings.topicNamingPrompt = ''
    return state
  },
  '54': (state: RootState) => {
    try {
      if (state.shortcuts) {
        state.shortcuts.shortcuts.push({
          key: 'search_message',
          shortcut: [isMac ? 'Command' : 'Ctrl', 'F'],
          editable: true,
          enabled: true,
          system: false
        })
      }
      state.settings.sidebarIcons = {
        visible: DEFAULT_SIDEBAR_ICONS,
        disabled: []
      }
      return state
    } catch (error) {
      return state
    }
  },
  '55': (state: RootState) => {
    try {
      if (!state.settings.sidebarIcons) {
        state.settings.sidebarIcons = {
          visible: DEFAULT_SIDEBAR_ICONS,
          disabled: []
        }
      }
      return state
    } catch (error) {
      return state
    }
  },
  '57': (state: RootState) => {
    try {
      if (state.shortcuts) {
        state.shortcuts.shortcuts.push({
          key: 'mini_window',
          shortcut: [isMac ? 'Command' : 'Ctrl', 'E'],
          editable: true,
          enabled: false,
          system: true
        })
      }

      state.llm.providers.forEach((provider) => {
        if (provider.id === 'qwenlm') {
          provider.type = 'qwenlm'
        }
      })

      state.settings.enableQuickAssistant = false
      state.settings.clickTrayToShowQuickAssistant = true

      return state
    } catch (error) {
      return state
    }
  },
  '58': (state: RootState) => {
    try {
      if (state.shortcuts) {
        state.shortcuts.shortcuts.push(
          {
            key: 'clear_topic',
            shortcut: [isMac ? 'Command' : 'Ctrl', 'L'],
            editable: true,
            enabled: true,
            system: false
          },
          {
            key: 'toggle_new_context',
            shortcut: [isMac ? 'Command' : 'Ctrl', 'R'],
            editable: true,
            enabled: true,
            system: false
          }
        )
      }
      return state
    } catch (error) {
      return state
    }
  },
  '59': (state: RootState) => {
    try {
      addMiniApp(state, 'flowith')
      return state
    } catch (error) {
      return state
    }
  },
  '60': (state: RootState) => {
    try {
      state.settings.multiModelMessageStyle = 'fold'
      return state
    } catch (error) {
      return state
    }
  },
  '61': (state: RootState) => {
    try {
      state.llm.providers.forEach((provider) => {
        if (provider.id === 'qwenlm') {
          provider.type = 'qwenlm'
        }
      })
      return state
    } catch (error) {
      return state
    }
  },
  '62': (state: RootState) => {
    try {
      state.llm.providers.forEach((provider) => {
        if (provider.id === 'azure-openai') {
          provider.type = 'azure-openai'
        }
      })
      state.settings.translateModelPrompt = TRANSLATE_PROMPT
      return state
    } catch (error) {
      return state
    }
  },
  '63': (state: RootState) => {
    try {
      addMiniApp(state, '3mintop')
      return state
    } catch (error) {
      return state
    }
  },
  '64': (state: RootState) => {
    try {
      state.llm.providers = state.llm.providers.filter((provider) => provider.id !== 'qwenlm')
      addProvider(state, 'baidu-cloud')
      return state
    } catch (error) {
      return state
    }
  },
  '65': (state: RootState) => {
    try {
      state.settings.targetLanguage = 'english'
      return state
    } catch (error) {
      return state
    }
  },
  '66': (state: RootState) => {
    try {
      addProvider(state, 'gitee-ai')
      addProvider(state, 'ppio')
      addMiniApp(state, 'aistudio')
      state.llm.providers = state.llm.providers.filter((provider) => provider.id !== 'graphrag-kylin-mountain')

      return state
    } catch (error) {
      return state
    }
  },
  '67': (state: RootState) => {
    try {
      addMiniApp(state, 'xiaoyi')
      addProvider(state, 'modelscope')
      addProvider(state, 'lmstudio')
      addProvider(state, 'perplexity')
      addProvider(state, 'infini')
      addProvider(state, 'dmxapi')

      state.llm.settings.lmstudio = {
        keepAliveTime: 5
      }

      return state
    } catch (error) {
      return state
    }
  },
  '68': (state: RootState) => {
    try {
      addMiniApp(state, 'notebooklm')
      addProvider(state, 'modelscope')
      addProvider(state, 'lmstudio')
      return state
    } catch (error) {
      return state
    }
  },
  '69': (state: RootState) => {
    try {
      addMiniApp(state, 'coze')
      state.settings.gridColumns = 2
      state.settings.gridPopoverTrigger = 'hover'
      return state
    } catch (error) {
      return state
    }
  },
  '70': (state: RootState) => {
    try {
      state.llm.providers.forEach((provider) => {
        if (provider.id === 'dmxapi') {
          provider.apiHost = 'https://www.dmxapi.cn'
        }
      })
      return state
    } catch (error) {
      return state
    }
  },
  '71': (state: RootState) => {
    try {
      const appIds = ['dify', 'wpslingxi', 'lechat', 'abacus', 'lambdachat', 'baidu-ai-search']

      if (state.minapps) {
        appIds.forEach((id) => {
          const app = DEFAULT_MIN_APPS.find((app) => app.id === id)
          if (app) {
            state.minapps.enabled.push(app)
          }
        })
        // remove zhihu-zhiada
        state.minapps.enabled = state.minapps.enabled.filter((app) => app.id !== 'zhihu-zhiada')
        state.minapps.disabled = state.minapps.disabled.filter((app) => app.id !== 'zhihu-zhiada')
      }

      state.settings.thoughtAutoCollapse = true

      return state
    } catch (error) {
      return state
    }
  },
  '72': (state: RootState) => {
    try {
      addMiniApp(state, 'monica')

      // remove duplicate lmstudio providers
      const emptyLmStudioProviderIndex = state.llm.providers.findLastIndex(
        (provider) => provider.id === 'lmstudio' && provider.models.length === 0
      )

      if (emptyLmStudioProviderIndex !== -1) {
        state.llm.providers.splice(emptyLmStudioProviderIndex, 1)
      }

      return state
    } catch (error) {
      return state
    }
  },
  '73': (state: RootState) => {
    try {
      if (state.websearch) {
        state.websearch.searchWithTime = true
        state.websearch.maxResults = 5
        state.websearch.excludeDomains = []
      }

      addProvider(state, 'lmstudio')
      addProvider(state, 'o3')
      state.llm.providers = moveProvider(state.llm.providers, 'o3', 2)

      state.assistants.assistants.forEach((assistant) => {
        const leadingEmoji = getLeadingEmoji(assistant.name)
        if (leadingEmoji) {
          assistant.emoji = leadingEmoji
          assistant.name = assistant.name.replace(leadingEmoji, '').trim()
        }
      })

      state.agents.agents.forEach((agent) => {
        const leadingEmoji = getLeadingEmoji(agent.name)
        if (leadingEmoji) {
          agent.emoji = leadingEmoji
          agent.name = agent.name.replace(leadingEmoji, '').trim()
        }
      })

      const defaultAssistantEmoji = getLeadingEmoji(state.assistants.defaultAssistant.name)

      if (defaultAssistantEmoji) {
        state.assistants.defaultAssistant.emoji = defaultAssistantEmoji
        state.assistants.defaultAssistant.name = state.assistants.defaultAssistant.name
          .replace(defaultAssistantEmoji, '')
          .trim()
      }

      return state
    } catch (error) {
      return state
    }
  },
  '74': (state: RootState) => {
    try {
      addProvider(state, 'xirang')
      return state
    } catch (error) {
      return state
    }
  },
  '75': (state: RootState) => {
    try {
      addMiniApp(state, 'you')
      addMiniApp(state, 'cici')
      addMiniApp(state, 'zhihu')
      return state
    } catch (error) {
      return state
    }
  },
  '76': (state: RootState) => {
    try {
      addProvider(state, 'tencent-cloud-ti')
      return state
    } catch (error) {
      return state
    }
  },
  '77': (state: RootState) => {
    try {
      addWebSearchProvider(state, 'searxng')
      addWebSearchProvider(state, 'exa')
      if (state.websearch) {
        state.websearch.providers.forEach((p) => {
          // @ts-ignore eslint-disable-next-line
          delete p.enabled
        })
      }
      return state
    } catch (error) {
      return state
    }
  },
  '78': (state: RootState) => {
    try {
      state.llm.providers = moveProvider(state.llm.providers, 'ppio', 9)
      state.llm.providers = moveProvider(state.llm.providers, 'infini', 10)
      removeMiniAppIconsFromState(state)
      return state
    } catch (error) {
      return state
    }
  },
  '79': (state: RootState) => {
    try {
      addProvider(state, 'gpustack')
      return state
    } catch (error) {
      return state
    }
  },
  '80': (state: RootState) => {
    try {
      addProvider(state, 'alayanew')
      state.llm.providers = moveProvider(state.llm.providers, 'alayanew', 10)
      return state
    } catch (error) {
      return state
    }
  },
  '81': (state: RootState) => {
    try {
      addProvider(state, 'copilot')
      return state
    } catch (error) {
      return state
    }
  },
  '82': (state: RootState) => {
    try {
      const runtimeState = state.runtime as any
      if (runtimeState?.webdavSync) {
        state.backup = state.backup || {}
        state.backup = {
          ...state.backup,
          webdavSync: {
            lastSyncTime: runtimeState.webdavSync.lastSyncTime || null,
            syncing: runtimeState.webdavSync.syncing || false,
            lastSyncError: runtimeState.webdavSync.lastSyncError || null
          }
        }
        delete runtimeState.webdavSync
      }
      return state
    } catch (error) {
      return state
    }
  },
  '83': (state: RootState) => {
    try {
      state.settings.messageNavigation = 'buttons'
      state.settings.launchOnBoot = false
      state.settings.launchToTray = false
      state.settings.trayOnClose = true
      return state
    } catch (error) {
      console.error(error)
      return state
    }
  },
  '84': (state: RootState) => {
    try {
      addProvider(state, 'voyageai')
      return state
    } catch (error) {
      console.error(error)
      return state
    }
  },
  '85': (state: RootState) => {
    try {
      // @ts-ignore eslint-disable-next-line
      state.settings.autoCheckUpdate = !state.settings.manualUpdateCheck
      // @ts-ignore eslint-disable-next-line
      delete state.settings.manualUpdateCheck
      state.settings.gridPopoverTrigger = 'click'
      return state
    } catch (error) {
      console.error(error)
      return state
    }
  },
  '86': (state: RootState) => {
    try {
      if (state?.mcp?.servers) {
        state.mcp.servers = state.mcp.servers.map((server) => ({
          ...server,
          id: nanoid()
        }))
      }
    } catch (error) {
      console.error(error)
      return state
    }

    return state
  },
  '87': (state: RootState) => {
    try {
      state.settings.maxKeepAliveMinapps = 3
      state.settings.showOpenedMinappsInSidebar = true
      return state
    } catch (error) {
      return state
    }
  },
  '88': (state: RootState) => {
    try {
      if (state?.mcp?.servers) {
        const hasAutoInstall = state.mcp.servers.some((server) => server.name === '@cherry/mcp-auto-install')
        if (!hasAutoInstall) {
          const defaultServer = mcpSlice.getInitialState().servers[0]
          state.mcp.servers = [{ ...defaultServer, id: nanoid() }, ...state.mcp.servers]
        }
      }
      return state
    } catch (error) {
      return state
    }
  },
  '89': (state: RootState) => {
    try {
      removeMiniAppFromState(state, 'aistudio')
      return state
    } catch (error) {
      return state
    }
  },
  '90': (state: RootState) => {
    try {
      state.settings.enableDataCollection = true
      return state
    } catch (error) {
      return state
    }
  },
  '91': (state: RootState) => {
    try {
      // @ts-ignore eslint-disable-next-line
      state.settings.codeCacheable = false
      // @ts-ignore eslint-disable-next-line
      state.settings.codeCacheMaxSize = 1000
      // @ts-ignore eslint-disable-next-line
      state.settings.codeCacheTTL = 15
      // @ts-ignore eslint-disable-next-line
      state.settings.codeCacheThreshold = 2
      addProvider(state, 'qiniu')
      return state
    } catch (error) {
      return state
    }
  },
  '92': (state: RootState) => {
    try {
      addMiniApp(state, 'dangbei')
      state.llm.providers = moveProvider(state.llm.providers, 'qiniu', 12)
      return state
    } catch (error) {
      return state
    }
  },
  '93': (state: RootState) => {
    try {
      if (!state?.settings?.exportMenuOptions) {
        state.settings.exportMenuOptions = settingsInitialState.exportMenuOptions
        return state
      }
      return state
    } catch (error) {
      return state
    }
  },
  '94': (state: RootState) => {
    try {
      state.settings.enableQuickPanelTriggers = false
      return state
    } catch (error) {
      return state
    }
  },
  '95': (state: RootState) => {
    try {
      addWebSearchProvider(state, 'local-google')
      addWebSearchProvider(state, 'local-bing')
      addWebSearchProvider(state, 'local-baidu')

      if (state.websearch) {
        if (isEmpty(state.websearch.subscribeSources)) {
          state.websearch.subscribeSources = []
        }
      }

      const qiniuProvider = state.llm.providers.find((provider) => provider.id === 'qiniu')
      if (qiniuProvider && isEmpty(qiniuProvider.models)) {
        qiniuProvider.models = SYSTEM_MODELS.qiniu
      }
      return state
    } catch (error) {
      return state
    }
  },
  '96': (state: RootState) => {
    try {
      // @ts-ignore eslint-disable-next-line
      state.settings.assistantIconType = state.settings?.showAssistantIcon ? 'model' : 'emoji'
      // @ts-ignore eslint-disable-next-line
      delete state.settings.showAssistantIcon
      state.settings.enableBackspaceDeleteModel = true
      return state
    } catch (error) {
      return state
    }
  },
  '97': (state: RootState) => {
    try {
      addMiniApp(state, 'zai')
      state.settings.webdavMaxBackups = 0
      if (state.websearch && state.websearch.providers) {
        state.websearch.providers.forEach((provider) => {
          provider.basicAuthUsername = ''
          provider.basicAuthPassword = ''
        })
      }
      return state
    } catch (error) {
      return state
    }
  },
  '98': (state: RootState) => {
    try {
      state.llm.providers.forEach((provider) => {
        if (provider.type === 'openai' && provider.id !== 'openai') {
          // @ts-ignore eslint-disable-next-line
          provider.type = 'openai-compatible'
        }
      })
      return state
    } catch (error) {
      return state
    }
  },
  '99': (state: RootState) => {
    try {
      addWebSearchProvider(state, 'bocha')

      updateWebSearchProvider(state, {
        id: 'exa',
        apiHost: 'https://api.exa.ai'
      })

      updateWebSearchProvider(state, {
        id: 'tavily',
        apiHost: 'https://api.tavily.com'
      })

      // Remove basic auth fields from exa and tavily
      if (state.websearch?.providers) {
        state.websearch.providers = state.websearch.providers.map((provider) => {
          if (provider.id === 'exa' || provider.id === 'tavily') {
            // eslint-disable-next-line @typescript-eslint/no-unused-vars
            const { basicAuthUsername, basicAuthPassword, ...rest } = provider
            return rest
          }
          return provider
        })
      }
      return state
    } catch (error) {
      return state
    }
  },
  '100': (state: RootState) => {
    try {
      state.llm.providers.forEach((provider) => {
        // @ts-ignore eslint-disable-next-line
        if (['openai-compatible', 'openai'].includes(provider.type)) {
          provider.type = 'openai'
        }
        if (provider.id === 'openai') {
          provider.type = 'openai-response'
        }
      })
      state.assistants.assistants.forEach((assistant) => {
        assistant.knowledgeRecognition = 'off'
      })
      return state
    } catch (error) {
      return state
    }
  },
  '101': (state: RootState) => {
    try {
      state.assistants.assistants.forEach((assistant) => {
        if (assistant.settings) {
          // @ts-ignore eslint-disable-next-line
          if (assistant.settings.enableToolUse) {
            // @ts-ignore eslint-disable-next-line
            assistant.settings.toolUseMode = assistant.settings.enableToolUse ? 'function' : 'prompt'
            // @ts-ignore eslint-disable-next-line
            delete assistant.settings.enableToolUse
          }
        }
      })
      if (state.shortcuts) {
        state.shortcuts.shortcuts.push({
          key: 'exit_fullscreen',
          shortcut: ['Escape'],
          editable: false,
          enabled: true,
          system: true
        })
      }
      return state
    } catch (error) {
      return state
    }
  },
  '102': (state: RootState) => {
    try {
      state.settings.openAI = {
        summaryText: 'off',
        serviceTier: 'auto'
      }

      state.settings.codeExecution = settingsInitialState.codeExecution
      state.settings.codeEditor = settingsInitialState.codeEditor
      state.settings.codePreview = settingsInitialState.codePreview

      // @ts-ignore eslint-disable-next-line
      if (state.settings.codeStyle) {
        // @ts-ignore eslint-disable-next-line
        state.settings.codePreview.themeLight = state.settings.codeStyle
        // @ts-ignore eslint-disable-next-line
        state.settings.codePreview.themeDark = state.settings.codeStyle
      }

      // @ts-ignore eslint-disable-next-line
      delete state.settings.codeStyle
      // @ts-ignore eslint-disable-next-line
      delete state.settings.codeCacheable
      // @ts-ignore eslint-disable-next-line
      delete state.settings.codeCacheMaxSize
      // @ts-ignore eslint-disable-next-line
      delete state.settings.codeCacheTTL
      // @ts-ignore eslint-disable-next-line
      delete state.settings.codeCacheThreshold
      return state
    } catch (error) {
      return state
    }
  },
  '103': (state: RootState) => {
    try {
      if (state.shortcuts) {
        if (!state.shortcuts.shortcuts.find((shortcut) => shortcut.key === 'search_message_in_chat')) {
          state.shortcuts.shortcuts.push({
            key: 'search_message_in_chat',
            shortcut: [isMac ? 'Command' : 'Ctrl', 'F'],
            editable: true,
            enabled: true,
            system: false
          })
        }
        const searchMessageShortcut = state.shortcuts.shortcuts.find((shortcut) => shortcut.key === 'search_message')
        const targetShortcut = [isMac ? 'Command' : 'Ctrl', 'F']
        if (
          searchMessageShortcut &&
          Array.isArray(searchMessageShortcut.shortcut) &&
          searchMessageShortcut.shortcut.length === targetShortcut.length &&
          searchMessageShortcut.shortcut.every((v, i) => v === targetShortcut[i])
        ) {
          searchMessageShortcut.shortcut = [isMac ? 'Command' : 'Ctrl', 'Shift', 'F']
        }
      }
      return state
    } catch (error) {
      return state
    }
  },
  '104': (state: RootState) => {
    try {
      addProvider(state, 'burncloud')
      state.llm.providers = moveProvider(state.llm.providers, 'burncloud', 10)
      return state
    } catch (error) {
      return state
    }
  },
  '105': (state: RootState) => {
    try {
      state.settings.notification = settingsInitialState.notification
      addMiniApp(state, 'google')
      if (!state.settings.openAI) {
        state.settings.openAI = {
          summaryText: 'off',
          serviceTier: 'auto'
        }
      }
      return state
    } catch (error) {
      return state
    }
  },
  '106': (state: RootState) => {
    try {
      addProvider(state, 'tokenflux')
      state.llm.providers = moveProvider(state.llm.providers, 'tokenflux', 15)
      return state
    } catch (error) {
      return state
    }
  },
  '107': (state: RootState) => {
    try {
      if (state.paintings && !state.paintings.DMXAPIPaintings) {
        state.paintings.DMXAPIPaintings = []
      }
      return state
    } catch (error) {
      return state
    }
  },
  '108': (state: RootState) => {
    try {
      state.inputTools.toolOrder = DEFAULT_TOOL_ORDER
      state.inputTools.isCollapsed = false
      return state
    } catch (error) {
      return state
    }
  },
  '109': (state: RootState) => {
    try {
      state.settings.userTheme = settingsInitialState.userTheme
      return state
    } catch (error) {
      return state
    }
  },
  '110': (state: RootState) => {
    try {
      if (state.paintings && !state.paintings.tokenFluxPaintings) {
        state.paintings.tokenFluxPaintings = []
      }
      state.settings.earlyAccess = false
      return state
    } catch (error) {
      return state
    }
  },
  '111': (state: RootState) => {
    try {
      addSelectionAction(state, 'quote')
      if (
        state.llm.translateModel.provider === 'silicon' &&
        state.llm.translateModel.id === 'meta-llama/Llama-3.3-70B-Instruct'
      ) {
        state.llm.translateModel = SYSTEM_MODELS.defaultModel[2]
      }

      // add selection_assistant_toggle and selection_assistant_select_text shortcuts after mini_window
      addShortcuts(state, ['selection_assistant_toggle', 'selection_assistant_select_text'], 'mini_window')

      return state
    } catch (error) {
      return state
    }
  },
  '112': (state: RootState) => {
    try {
      addProvider(state, 'cephalon')
      addProvider(state, '302ai')
      addProvider(state, 'lanyun')
      state.llm.providers = moveProvider(state.llm.providers, 'cephalon', 13)
      state.llm.providers = moveProvider(state.llm.providers, '302ai', 14)
      state.llm.providers = moveProvider(state.llm.providers, 'lanyun', 15)
      return state
    } catch (error) {
      return state
    }
  },
  '113': (state: RootState) => {
    try {
<<<<<<< HEAD
      // Step 1: 把默认助手模板下面的话题合并到主页列表的默认助手Id下面，保持默认助手模板的纯粹性

      if (state.assistants?.defaultAssistant && state.assistants?.assistants?.length > 0) {
        const defaultAssistantId = state['assistants'].defaultAssistant.id
        const defaultAssistantInArray = state.assistants.assistants.find((a) => a.id === defaultAssistantId)

        if (defaultAssistantInArray) {
          const defaultTopics = state['assistants'].defaultAssistant.topics || []
          const arrayTopics = defaultAssistantInArray.topics || []

          const topicsMap = new Map<string, Topic>()

          const allTopics = [...arrayTopics, ...defaultTopics]
          allTopics.forEach((topic) => {
            if (topic && topic.id) {
              const existing = topicsMap.get(topic.id)
              if (
                !existing ||
                (topic.updatedAt && existing.updatedAt && topic.updatedAt > existing.updatedAt) ||
                arrayTopics.includes(topic)
              ) {
                topicsMap.set(topic.id, topic)
              }
            }
          })

          const mergedTopics = Array.from(topicsMap.values())

          state['assistants'].defaultAssistant.topics = []
          defaultAssistantInArray.topics = mergedTopics
        } else {
          // 如果默认助手不存在，说明被用户删掉了
        }
      }

      // Step 2: 迁移话题结构，从嵌套结构迁移到扁平结构
      if (!state.topics) {
        state.topics = {
          ids: [],
          entities: {},
          topicIdsByAssistant: {}
        }
      }

      // Type for legacy assistant with topics
      type LegacyAssistant = Assistant

      // Extract all topics from assistants and flatten them
      const allTopics: Topic[] = []
      const topicIdsByAssistant: Record<string, string[]> = {}

      // Process regular assistants
      if (state['assistants'].assistants && state['assistants'].assistants.length > 0) {
        state['assistants'].assistants.forEach((assistant) => {
          const legacyAssistant = assistant as LegacyAssistant
          if (legacyAssistant.topics && Array.isArray(legacyAssistant.topics) && legacyAssistant.topics.length > 0) {
            allTopics.push(...legacyAssistant.topics)
            topicIdsByAssistant[assistant.id] = legacyAssistant.topics.map((t: Topic) => t.id)

            // Clear deprecated field
            legacyAssistant.topics = []
          } else {
            // Create default topic for assistant with no topics
            const defaultTopic = getDefaultTopic(assistant.id)
            allTopics.push(defaultTopic)
            topicIdsByAssistant[assistant.id] = [defaultTopic.id]

            // Set deprecated field
            legacyAssistant.topics = []
          }
        })
      }

      // Populate the new topics slice
      const topicEntities: Record<string, Topic> = {}
      const topicIds: string[] = []

      allTopics.forEach((topic) => {
        topicEntities[topic.id] = topic
        topicIds.push(topic.id)
      })

      state.topics = {
        ids: topicIds,
        entities: topicEntities,
        topicIdsByAssistant
      }

=======
      addProvider(state, 'vertexai')
      state.llm.providers = moveProvider(state.llm.providers, 'vertexai', 10)
      if (!state.llm.settings.vertexai) {
        state.llm.settings.vertexai = llmInitialState.settings.vertexai
      }
      updateProvider(state, 'gemini', {
        isVertex: false
      })
      updateProvider(state, 'vertexai', {
        isVertex: true
      })
>>>>>>> 115470fc
      return state
    } catch (error) {
      return state
    }
  },
  '114': (state: RootState) => {
    try {
<<<<<<< HEAD
      if (
        state.assistants &&
        state.assistants.defaultAssistant &&
        state.assistants.defaultAssistant.isTemplate === undefined
      ) {
        state.assistants.defaultAssistant.isTemplate = false
      }
      if (state.assistants && state.assistants.assistants.length > 0) {
        state.assistants.assistants
          .filter((assistant) => assistant.isTemplate === undefined)
          .forEach((assistant) => {
            assistant.isTemplate = false
          })
      }

      if (state.agents && state.agents.agents.length > 0) {
        state.agents.agents.forEach((agent) => {
          agent.isTemplate = true
          state.assistants.assistants.push(agent)
        })
      }

      // @ts-ignore eslint-disable-next-line
      delete state.agents
=======
      if (state.settings && state.settings.exportMenuOptions) {
        if (typeof state.settings.exportMenuOptions.plain_text === 'undefined') {
          state.settings.exportMenuOptions.plain_text = true
        }
      }
>>>>>>> 115470fc
      return state
    } catch (error) {
      return state
    }
  }
}

const migrate = createMigrate(migrateConfig as any)

export default migrate<|MERGE_RESOLUTION|>--- conflicted
+++ resolved
@@ -5,12 +5,8 @@
 import { TRANSLATE_PROMPT } from '@renderer/config/prompts'
 import db from '@renderer/databases'
 import i18n from '@renderer/i18n'
-<<<<<<< HEAD
 import { getDefaultTopic } from '@renderer/services/AssistantService'
-import { Assistant, Topic, WebSearchProvider } from '@renderer/types'
-=======
-import { Assistant, Provider, WebSearchProvider } from '@renderer/types'
->>>>>>> 115470fc
+import { Assistant, Provider, Topic, WebSearchProvider } from '@renderer/types'
 import { getDefaultGroupName, getLeadingEmoji, runAsyncFunction, uuid } from '@renderer/utils'
 import { isEmpty } from 'lodash'
 import { createMigrate } from 'redux-persist'
@@ -1583,7 +1579,36 @@
   },
   '113': (state: RootState) => {
     try {
-<<<<<<< HEAD
+      addProvider(state, 'vertexai')
+      state.llm.providers = moveProvider(state.llm.providers, 'vertexai', 10)
+      if (!state.llm.settings.vertexai) {
+        state.llm.settings.vertexai = llmInitialState.settings.vertexai
+      }
+      updateProvider(state, 'gemini', {
+        isVertex: false
+      })
+      updateProvider(state, 'vertexai', {
+        isVertex: true
+      })
+      return state
+    } catch (error) {
+      return state
+    }
+  },
+  '114': (state: RootState) => {
+    try {
+      if (state.settings && state.settings.exportMenuOptions) {
+        if (typeof state.settings.exportMenuOptions.plain_text === 'undefined') {
+          state.settings.exportMenuOptions.plain_text = true
+        }
+      }
+      return state
+    } catch (error) {
+      return state
+    }
+  },
+  '115': (state: RootState) => {
+    try {
       // Step 1: 把默认助手模板下面的话题合并到主页列表的默认助手Id下面，保持默认助手模板的纯粹性
 
       if (state.assistants?.defaultAssistant && state.assistants?.assistants?.length > 0) {
@@ -1672,27 +1697,13 @@
         topicIdsByAssistant
       }
 
-=======
-      addProvider(state, 'vertexai')
-      state.llm.providers = moveProvider(state.llm.providers, 'vertexai', 10)
-      if (!state.llm.settings.vertexai) {
-        state.llm.settings.vertexai = llmInitialState.settings.vertexai
-      }
-      updateProvider(state, 'gemini', {
-        isVertex: false
-      })
-      updateProvider(state, 'vertexai', {
-        isVertex: true
-      })
->>>>>>> 115470fc
-      return state
-    } catch (error) {
-      return state
-    }
-  },
-  '114': (state: RootState) => {
-    try {
-<<<<<<< HEAD
+      return state
+    } catch (error) {
+      return state
+    }
+  },
+  '116': (state: RootState) => {
+    try {
       if (
         state.assistants &&
         state.assistants.defaultAssistant &&
@@ -1717,13 +1728,6 @@
 
       // @ts-ignore eslint-disable-next-line
       delete state.agents
-=======
-      if (state.settings && state.settings.exportMenuOptions) {
-        if (typeof state.settings.exportMenuOptions.plain_text === 'undefined') {
-          state.settings.exportMenuOptions.plain_text = true
-        }
-      }
->>>>>>> 115470fc
       return state
     } catch (error) {
       return state

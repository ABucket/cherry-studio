<<<<<<< HEAD
import { Assistant, FileType, FileTypes } from '@renderer/types'
import type { Message } from '@renderer/types/newMessageTypes'
=======
import { Assistant, FileType, FileTypes, Message, Usage } from '@renderer/types'
>>>>>>> 32c96daf
import { flatten, takeRight } from 'lodash'
import { approximateTokenSize } from 'tokenx'

import { getAssistantSettings } from './AssistantService'
import { filterContextMessages, filterMessages } from './MessagesService'

interface MessageItem {
  name?: string
  role: 'system' | 'user' | 'assistant'
  content: string
}

async function getFileContent(file: FileType) {
  if (!file) {
    return ''
  }

  if (file.type === FileTypes.TEXT) {
    return await window.api.file.read(file.id + file.ext)
  }

  return ''
}

async function getMessageParam(message: Message): Promise<MessageItem[]> {
  const param: MessageItem[] = []

  param.push({
    role: message.role,
    content: message.content
  })

  if (message.files) {
    for (const file of message.files) {
      param.push({
        role: 'assistant',
        content: await getFileContent(file)
      })
    }
  }

  return param
}

export function estimateTextTokens(text: string) {
  return approximateTokenSize(text)
}

export function estimateImageTokens(file: FileType) {
  return Math.floor(file.size / 100)
}

<<<<<<< HEAD
export async function estimateMessageUsage(message): Promise<CompletionUsage> {
=======
export async function estimateMessageUsage(message: Message): Promise<Usage> {
>>>>>>> 32c96daf
  let imageTokens = 0

  if (message.files) {
    const images = message.files.filter((f) => f.type === FileTypes.IMAGE)
    if (images.length > 0) {
      for (const image of images) {
        imageTokens = estimateImageTokens(image) + imageTokens
      }
    }
  }

  const combinedContent = [message.content, message.reasoning_content].filter((s) => s !== undefined).join(' ')
  const tokens = estimateTextTokens(combinedContent)

  return {
    prompt_tokens: tokens,
    completion_tokens: tokens,
    total_tokens: tokens + (imageTokens ? imageTokens - 7 : 0)
  }
}

export async function estimateMessagesUsage({
  assistant,
  messages
}: {
  assistant: Assistant
  messages: Message[]
}): Promise<Usage> {
  const outputMessage = messages.pop()!

  const prompt_tokens = await estimateHistoryTokens(assistant, messages)
  const { completion_tokens } = await estimateMessageUsage(outputMessage)

  return {
    prompt_tokens,
    completion_tokens,
    total_tokens: prompt_tokens + completion_tokens
  } as Usage
}

export async function estimateHistoryTokens(assistant: Assistant, msgs: Message[]) {
  const { contextCount } = getAssistantSettings(assistant)
  const maxContextCount = contextCount
  const messages = filterMessages(filterContextMessages(takeRight(msgs, maxContextCount)))

  // 有 usage 数据的消息，快速计算总数
  const uasageTokens = messages
    .filter((m) => m.usage)
    .reduce((acc, message) => {
      const inputTokens = message.usage?.total_tokens ?? 0
      const outputTokens = message.usage!.completion_tokens ?? 0
      return acc + (message.role === 'user' ? inputTokens : outputTokens)
    }, 0)

  // 没有 usage 数据的消息，需要计算每条消息的 token
  let allMessages: MessageItem[][] = []

  for (const message of messages.filter((m) => !m.usage)) {
    const items = await getMessageParam(message)
    allMessages = allMessages.concat(items)
  }

  const prompt = assistant.prompt
  const input = flatten(allMessages)
    .map((m) => m.content)
    .join('\n')

  return estimateTextTokens(prompt + input) + uasageTokens
}<|MERGE_RESOLUTION|>--- conflicted
+++ resolved
@@ -1,9 +1,5 @@
-<<<<<<< HEAD
-import { Assistant, FileType, FileTypes } from '@renderer/types'
+import { Assistant, FileType, FileTypes, Usage } from '@renderer/types'
 import type { Message } from '@renderer/types/newMessageTypes'
-=======
-import { Assistant, FileType, FileTypes, Message, Usage } from '@renderer/types'
->>>>>>> 32c96daf
 import { flatten, takeRight } from 'lodash'
 import { approximateTokenSize } from 'tokenx'
 
@@ -56,11 +52,7 @@
   return Math.floor(file.size / 100)
 }
 
-<<<<<<< HEAD
-export async function estimateMessageUsage(message): Promise<CompletionUsage> {
-=======
 export async function estimateMessageUsage(message: Message): Promise<Usage> {
->>>>>>> 32c96daf
   let imageTokens = 0
 
   if (message.files) {

import {
  Content,
  File,
  GenerateContentConfig,
  GenerateContentResponse,
  GoogleGenAI,
  HarmBlockThreshold,
  HarmCategory,
  Modality,
  Part,
  PartUnion,
  SafetySetting,
  ThinkingConfig,
  ToolListUnion
} from '@google/genai'
import {
  isGemini25ReasoningModel,
  isGemmaModel,
  isGenerateImageModel,
  isVisionModel,
  isWebSearchModel
} from '@renderer/config/models'
import { getStoreSetting } from '@renderer/hooks/useSettings'
import i18n from '@renderer/i18n'
import { getAssistantSettings, getDefaultModel, getTopNamingModel } from '@renderer/services/AssistantService'
import { EVENT_NAMES } from '@renderer/services/EventService'
import {
  filterContextMessages,
  filterEmptyMessages,
  filterUserRoleStartMessages
} from '@renderer/services/MessagesService'
import WebSearchService from '@renderer/services/WebSearchService'
import { Assistant, FileType, FileTypes, MCPToolResponse, Model, Provider, Suggestion } from '@renderer/types'
import type { Message } from '@renderer/types/newMessageTypes'
import { removeSpecialCharactersForTopicName } from '@renderer/utils'
import { mcpToolCallResponseToGeminiMessage, parseAndCallTools } from '@renderer/utils/mcp-tools'
import { findFileBlocks, findImageBlocks, getMessageContent } from '@renderer/utils/messageUtils/find'
import { buildSystemPrompt } from '@renderer/utils/prompt'
import { MB } from '@shared/config/constant'
import axios from 'axios'
import { flatten, isEmpty, takeRight } from 'lodash'
import OpenAI from 'openai'

import { CompletionsParams } from '.'
import BaseProvider from './BaseProvider'

type ReasoningEffort = 'low' | 'medium' | 'high'

export default class GeminiProvider extends BaseProvider {
  private sdk: GoogleGenAI

  constructor(provider: Provider) {
    super(provider)
    this.sdk = new GoogleGenAI({ vertexai: false, apiKey: this.apiKey, httpOptions: { baseUrl: this.getBaseURL() } })
  }

  public getBaseURL(): string {
    return this.provider.apiHost
  }

  /**
   * Handle a PDF file
   * @param file - The file
   * @returns The part
   */
  private async handlePdfFile(file: FileType): Promise<Part> {
    const smallFileSize = 20 * MB
    const isSmallFile = file.size < smallFileSize

    if (isSmallFile) {
      const { data, mimeType } = await window.api.gemini.base64File(file)
      return {
        inlineData: {
          data,
          mimeType
        } as Part['inlineData']
      }
    }

    // Retrieve file from Gemini uploaded files
    const fileMetadata: File | undefined = await window.api.gemini.retrieveFile(file, this.apiKey)

    if (fileMetadata) {
      return {
        fileData: {
          fileUri: fileMetadata.uri,
          mimeType: fileMetadata.mimeType
        } as Part['fileData']
      }
    }

    // If file is not found, upload it to Gemini
    const result = await window.api.gemini.uploadFile(file, this.apiKey)

    return {
      fileData: {
        fileUri: result.uri,
        mimeType: result.mimeType
      } as Part['fileData']
    }
  }

  /**
   * Get the message contents
   * @param message - The message
   * @returns The message contents
   */
  private async getMessageContents(message: Message): Promise<Content> {
    const role = message.role === 'user' ? 'user' : 'model'
    const parts: Part[] = [{ text: await this.getMessageContent(message) }]
    // Add any generated images from previous responses
    const imageBlocks = findImageBlocks(message)
    for (const imageBlock of imageBlocks) {
      if (imageBlock.metadata?.generateImage?.images && imageBlock.metadata.generateImage.images.length > 0) {
        for (const imageUrl of imageBlock.metadata.generateImage.images) {
          if (imageUrl && imageUrl.startsWith('data:')) {
            // Extract base64 data and mime type from the data URL
            const matches = imageUrl.match(/^data:(.+);base64,(.*)$/)
            if (matches && matches.length === 3) {
              const mimeType = matches[1]
              const base64Data = matches[2]
              parts.push({
                inlineData: {
                  data: base64Data,
                  mimeType: mimeType
                } as Part['inlineData']
              })
            }
          }
        }
      }
    }

    const fileBlocks = findFileBlocks(message)
    for (const fileBlock of fileBlocks) {
      const file = fileBlock.file
      if (file.type === FileTypes.IMAGE) {
        const base64Data = await window.api.file.base64Image(file.id + file.ext)
        parts.push({
          inlineData: {
            data: base64Data.base64,
            mimeType: base64Data.mime
          } as Part['inlineData']
        })
      }

      if (file.ext === '.pdf') {
        parts.push(await this.handlePdfFile(file))
        continue
      }
      if ([FileTypes.TEXT, FileTypes.DOCUMENT].includes(file.type)) {
        const fileContent = await (await window.api.file.read(file.id + file.ext)).trim()
        parts.push({
          text: file.origin_name + '\n' + fileContent
        })
      }
    }

    return {
      role,
      parts: parts
    }
  }

  /**
   * Get the safety settings
   * @param modelId - The model ID
   * @returns The safety settings
   */
  private getSafetySettings(modelId: string): SafetySetting[] {
    const safetyThreshold = modelId.includes('gemini-2.0-flash-exp')
      ? ('OFF' as HarmBlockThreshold)
      : HarmBlockThreshold.BLOCK_NONE

    return [
      {
        category: HarmCategory.HARM_CATEGORY_HATE_SPEECH,
        threshold: safetyThreshold
      },
      {
        category: HarmCategory.HARM_CATEGORY_SEXUALLY_EXPLICIT,
        threshold: safetyThreshold
      },
      {
        category: HarmCategory.HARM_CATEGORY_HARASSMENT,
        threshold: safetyThreshold
      },
      {
        category: HarmCategory.HARM_CATEGORY_DANGEROUS_CONTENT,
        threshold: safetyThreshold
      },
      {
        category: 'HARM_CATEGORY_CIVIC_INTEGRITY' as HarmCategory,
        threshold: safetyThreshold
      }
    ]
  }

  /**
   * Get the reasoning effort for the assistant
   * @param assistant - The assistant
   * @param model - The model
   * @returns The reasoning effort
   */
  private getReasoningEffort(assistant: Assistant, model: Model) {
    if (isGemini25ReasoningModel(model)) {
      const effortRatios: Record<ReasoningEffort, number> = {
        high: 1,
        medium: 0.5,
        low: 0.2
      }
      const effort = assistant?.settings?.reasoning_effort as ReasoningEffort
      const effortRatio = effortRatios[effort]
      const maxBudgetToken = 24576 // https://ai.google.dev/gemini-api/docs/thinking
      const budgetTokens = Math.max(1024, Math.trunc(maxBudgetToken * effortRatio))
      if (!effortRatio) {
        return {
          thinkingConfig: {
            thinkingBudget: 0
          } as ThinkingConfig
        }
      }

      return {
        thinkingConfig: {
          thinkingBudget: budgetTokens,
          includeThoughts: true
        } as ThinkingConfig
      }
    }
    return {}
  }

  /**
   * Generate completions
   * @param messages - The messages
   * @param assistant - The assistant
   * @param mcpTools - The MCP tools
   * @param onChunk - The onChunk callback
   * @param onFilterMessages - The onFilterMessages callback
   */
  public async completions({
    messages,
    assistant,
    mcpTools,
    onChunk,
    onFilterMessages
  }: CompletionsParams): Promise<void> {
    const defaultModel = getDefaultModel()
    const model = assistant.model || defaultModel
    const { contextCount, maxTokens, streamOutput } = getAssistantSettings(assistant)

    const userMessages = filterUserRoleStartMessages(
      filterEmptyMessages(filterContextMessages(takeRight(messages, contextCount + 2)))
    )
    onFilterMessages(userMessages)

    const userLastMessage = userMessages.pop()

    const history: Content[] = []

    for (const message of userMessages) {
      history.push(await this.getMessageContents(message))
    }

    let systemInstruction = assistant.prompt

    if (mcpTools && mcpTools.length > 0) {
      systemInstruction = buildSystemPrompt(assistant.prompt || '', mcpTools)
    }

    // const tools = mcpToolsToGeminiTools(mcpTools)
    const tools: ToolListUnion = []
    const toolResponses: MCPToolResponse[] = []

    if (!WebSearchService.isOverwriteEnabled() && assistant.enableWebSearch && isWebSearchModel(model)) {
      tools.push({
        // @ts-ignore googleSearch is not a valid tool for Gemini
        googleSearch: {}
      })
    }

    const generateContentConfig: GenerateContentConfig = {
      responseModalities: isGenerateImageModel(model) ? [Modality.TEXT, Modality.IMAGE] : undefined,
      responseMimeType: isGenerateImageModel(model) ? 'text/plain' : undefined,
      safetySettings: this.getSafetySettings(model.id),
      // generate image don't need system instruction
      systemInstruction: isGemmaModel(model) || isGenerateImageModel(model) ? undefined : systemInstruction,
      temperature: assistant?.settings?.temperature,
      topP: assistant?.settings?.topP,
      maxOutputTokens: maxTokens,
      tools: tools,
      ...this.getReasoningEffort(assistant, model),
      ...this.getCustomParameters(assistant)
    }

    const messageContents: Content = await this.getMessageContents(userLastMessage!)

    const chat = this.sdk.chats.create({
      model: model.id,
      config: generateContentConfig,
      history: history
    })

    if (isGemmaModel(model) && assistant.prompt) {
      const isFirstMessage = history.length === 0
      if (isFirstMessage && messageContents) {
        const systemMessage = [
          {
            text:
              '<start_of_turn>user\n' +
              systemInstruction +
              '<end_of_turn>\n' +
              '<start_of_turn>user\n' +
              (messageContents?.parts?.[0] as Part).text +
              '<end_of_turn>'
          }
        ] as Part[]
        if (messageContents && messageContents.parts) {
          messageContents.parts[0] = systemMessage[0]
        }
      }
    }

    const start_time_millsec = new Date().getTime()
    let time_first_token_millsec = 0

    const { cleanup, abortController } = this.createAbortController(userLastMessage?.id, true)
    const signalProxy = {
      _originalSignal: abortController.signal,

      addEventListener: (eventName: string, listener: () => void) => {
        if (eventName === 'abort') {
          abortController.signal.addEventListener('abort', listener)
        }
      },
      removeEventListener: (eventName: string, listener: () => void) => {
        if (eventName === 'abort') {
          abortController.signal.removeEventListener('abort', listener)
        }
      },
      get aborted() {
        return abortController.signal.aborted
      }
    }

    if (!streamOutput) {
      const response = await chat.sendMessage({
        message: messageContents as PartUnion,
        config: {
          ...generateContentConfig,
          httpOptions: {
            signal: signalProxy as any
          }
        }
      })
<<<<<<< HEAD
      const time_completion_millsec_ns = new Date().getTime() - start_time_millsec
      const finalMetrics_ns = {
        completion_tokens: response.usageMetadata?.candidatesTokenCount,
        time_completion_millsec: time_completion_millsec_ns,
        time_first_token_millsec: 0
      }
      if (response.text) {
        onChunk({ text: response.text })
      }
      const groundingMetadata_ns = response.candidates?.[0]?.groundingMetadata
      if (groundingMetadata_ns) {
        onChunk({ search: groundingMetadata_ns })
      }
      if (response.usageMetadata) {
        onChunk({
          usage: {
            prompt_tokens: response.usageMetadata.promptTokenCount || 0,
            completion_tokens: response.usageMetadata.candidatesTokenCount || 0,
            total_tokens: response.usageMetadata.totalTokenCount || 0
          },
          metrics: finalMetrics_ns
        })
      } else {
        onChunk({ metrics: finalMetrics_ns })
      }
=======
      const time_completion_millsec = new Date().getTime() - start_time_millsec
      onChunk({
        text: response.text,
        usage: {
          prompt_tokens: response.usageMetadata?.promptTokenCount || 0,
          thoughts_tokens: response.usageMetadata?.thoughtsTokenCount || 0,
          completion_tokens: response.usageMetadata?.candidatesTokenCount || 0,
          total_tokens: response.usageMetadata?.totalTokenCount || 0
        },
        metrics: {
          completion_tokens: response.usageMetadata?.candidatesTokenCount,
          time_completion_millsec,
          time_first_token_millsec: 0
        },
        search: response.candidates?.[0]?.groundingMetadata
      })
>>>>>>> 32c96daf
      return
    }

    const userMessagesStream = await chat.sendMessageStream({
      message: messageContents as PartUnion,
      config: {
        ...generateContentConfig,
        httpOptions: {
          signal: signalProxy as any
        }
      }
    })

    const processToolUses = async (content: string, idx: number) => {
      const toolResults = await parseAndCallTools(
        content,
        toolResponses,
        onChunk,
        idx,
        mcpToolCallResponseToGeminiMessage,
        mcpTools,
        isVisionModel(model)
      )
      if (toolResults && toolResults.length > 0) {
        history.push(messageContents)
        const newChat = this.sdk.chats.create({
          model: model.id,
          config: generateContentConfig,
          history: history as Content[]
        })
        const newStream = await newChat.sendMessageStream({
          message: flatten(toolResults.map((ts) => (ts as Content).parts)) as PartUnion,
          config: {
            ...generateContentConfig,
            httpOptions: {
              signal: signalProxy as any
            }
          }
        })
        await processStream(newStream, idx + 1)
      }
    }

    const processStream = async (stream: AsyncGenerator<GenerateContentResponse>, idx: number) => {
      let content = ''
      for await (const chunk of stream) {
        if (window.keyv.get(EVENT_NAMES.CHAT_COMPLETION_PAUSED)) break

        // --- Calculate Metrics ---
        if (time_first_token_millsec == 0 && chunk.text !== undefined) {
          // Update based on text arrival
          time_first_token_millsec = new Date().getTime() - start_time_millsec
        }
        const current_time_completion_millsec = new Date().getTime() - start_time_millsec
        onChunk({
          metrics: {
            time_completion_millsec: current_time_completion_millsec,
            time_first_token_millsec
          }
        })
        // --- End Metrics ---

        // --- Incremental onChunk calls ---

        // 1. Text Content
        if (chunk.text !== undefined) {
          content += chunk.text
          onChunk({ text: chunk.text })
        }

        // 2. Usage Data
        if (chunk.usageMetadata) {
          onChunk({
            usage: {
              prompt_tokens: chunk.usageMetadata.promptTokenCount || 0,
              completion_tokens: chunk.usageMetadata.candidatesTokenCount || 0,
              total_tokens: chunk.usageMetadata.totalTokenCount || 0
            },
            // Optionally include completion_tokens in metrics here if available
            metrics: { completion_tokens: chunk.usageMetadata.candidatesTokenCount }
          })
        }

        // 3. Grounding/Search Metadata
        const groundingMetadata = chunk.candidates?.[0]?.groundingMetadata
        if (groundingMetadata) {
          onChunk({ search: groundingMetadata })
        }

        // 4. Image Generation
        const generateImage = this.processGeminiImageResponse(chunk)
        if (generateImage) {
          onChunk({ generateImage: generateImage })
        }

<<<<<<< HEAD
        // --- End Incremental onChunk calls ---

        // Call processToolUses AFTER potentially processing text content in this chunk
        // This assumes tools might be specified within the text stream
        // Note: parseAndCallTools inside should handle its own onChunk for tool responses
        await processToolUses(content, idx)
=======
        onChunk({
          text: chunk.text !== undefined ? chunk.text : '',
          usage: {
            prompt_tokens: chunk.usageMetadata?.promptTokenCount || 0,
            completion_tokens: chunk.usageMetadata?.candidatesTokenCount || 0,
            thoughts_tokens: chunk.usageMetadata?.thoughtsTokenCount || 0,
            total_tokens: chunk.usageMetadata?.totalTokenCount || 0
          },
          metrics: {
            completion_tokens: chunk.usageMetadata?.candidatesTokenCount,
            time_completion_millsec,
            time_first_token_millsec
          },
          search: chunk.candidates?.[0]?.groundingMetadata,
          mcpToolResponse: toolResponses,
          generateImage: generateImage
        })
>>>>>>> 32c96daf
      }
    }

    await processStream(userMessagesStream, 0).finally(cleanup)

    const final_time_completion_millsec = new Date().getTime() - start_time_millsec
    onChunk({
      metrics: {
        time_completion_millsec: final_time_completion_millsec,
        time_first_token_millsec
      }
    })
  }

  /**
   * Translate a message
   * @param message - The message
   * @param assistant - The assistant
   * @param onResponse - The onResponse callback
   * @returns The translated message
   */
  public async translate(message: Message, assistant: Assistant, onResponse?: (text: string) => void) {
    const defaultModel = getDefaultModel()
    const { maxTokens } = getAssistantSettings(assistant)
    const model = assistant.model || defaultModel
    const _content = getMessageContent(message)

    const content =
      isGemmaModel(model) && assistant.prompt
        ? `<start_of_turn>user\n${assistant.prompt}<end_of_turn>\n<start_of_turn>user\n${_content}<end_of_turn>`
        : _content
    if (!onResponse) {
      const response = await this.sdk.models.generateContent({
        model: model.id,
        config: {
          maxOutputTokens: maxTokens,
          temperature: assistant?.settings?.temperature,
          systemInstruction: isGemmaModel(model) ? undefined : assistant.prompt
        },
        contents: [
          {
            role: 'user',
            parts: [{ text: content }]
          }
        ]
      })
      return response.text || ''
    }

    const response = await this.sdk.models.generateContentStream({
      model: model.id,
      config: {
        maxOutputTokens: maxTokens,
        temperature: assistant?.settings?.temperature,
        systemInstruction: isGemmaModel(model) ? undefined : assistant.prompt
      },
      contents: [
        {
          role: 'user',
          parts: [{ text: content }]
        }
      ]
    })
    let text = ''

    for await (const chunk of response) {
      text += chunk.text
      onResponse(text)
    }

    return text
  }

  /**
   * Summarize a message
   * @param messages - The messages
   * @param assistant - The assistant
   * @returns The summary
   */
  public async summaries(messages: Message[], assistant: Assistant): Promise<string> {
    const model = getTopNamingModel() || assistant.model || getDefaultModel()

    const userMessages = takeRight(messages, 5)
      .filter((message) => !message.isPreset)
      .map((message) => ({
        role: message.role,
        // Get content using helper
        content: getMessageContent(message)
      }))

    const userMessageContent = userMessages.reduce((prev, curr) => {
      const content = curr.role === 'user' ? `User: ${curr.content}` : `Assistant: ${curr.content}`
      return prev + (prev ? '\n' : '') + content
    }, '')

    const systemMessage = {
      role: 'system',
      content: (getStoreSetting('topicNamingPrompt') as string) || i18n.t('prompts.title')
    }

    const userMessage = {
      role: 'user',
      content: userMessageContent
    }

    const content = isGemmaModel(model)
      ? `<start_of_turn>user\n${systemMessage.content}<end_of_turn>\n<start_of_turn>user\n${userMessage.content}<end_of_turn>`
      : userMessage.content

    const response = await this.sdk.models.generateContent({
      model: model.id,
      config: {
        systemInstruction: isGemmaModel(model) ? undefined : systemMessage.content
      },
      contents: [
        {
          role: 'user',
          parts: [{ text: content }]
        }
      ]
    })

    return removeSpecialCharactersForTopicName(response.text || '')
  }

  /**
   * Generate text
   * @param prompt - The prompt
   * @param content - The content
   * @returns The generated text
   */
  public async generateText({ prompt, content }: { prompt: string; content: string }): Promise<string> {
    const model = getDefaultModel()
    const MessageContent = isGemmaModel(model)
      ? `<start_of_turn>user\n${prompt}<end_of_turn>\n<start_of_turn>user\n${content}<end_of_turn>`
      : content
    const response = await this.sdk.models.generateContent({
      model: model.id,
      config: {
        systemInstruction: isGemmaModel(model) ? undefined : prompt
      },
      contents: [
        {
          role: 'user',
          parts: [{ text: MessageContent }]
        }
      ]
    })

    return response.text || ''
  }

  /**
   * Generate suggestions
   * @returns The suggestions
   */
  public async suggestions(): Promise<Suggestion[]> {
    return []
  }

  /**
   * Summarize a message for search
   * @param messages - The messages
   * @param assistant - The assistant
   * @returns The summary
   */
  public async summaryForSearch(messages: Message[], assistant: Assistant): Promise<string> {
    const model = assistant.model || getDefaultModel()

    const systemMessage = {
      role: 'system',
      content: assistant.prompt
    }

    // Get content using helper
    const userMessageContent = messages.map(getMessageContent).join('\n')

    const content = isGemmaModel(model)
      ? `<start_of_turn>user\n${systemMessage.content}<end_of_turn>\n<start_of_turn>user\n${userMessageContent}<end_of_turn>`
      : userMessageContent

    const response = await this.sdk.models.generateContent({
      model: model.id,
      config: {
        systemInstruction: isGemmaModel(model) ? undefined : systemMessage.content,
        temperature: assistant?.settings?.temperature,
        httpOptions: {
          timeout: 20 * 1000
        }
      },
      contents: [
        {
          role: 'user',
          parts: [{ text: content }]
        }
      ]
    })

    return response.text || ''
  }

  /**
   * Generate an image
   * @returns The generated image
   */
  public async generateImage(): Promise<string[]> {
    return []
  }

  /**
   * 处理Gemini图像响应
   * @param response - Gemini响应
   * @param onChunk - 处理生成块的回调
   */
  private processGeminiImageResponse(chunk: GenerateContentResponse): { type: 'base64'; images: string[] } | undefined {
    const parts = chunk.candidates?.[0]?.content?.parts
    if (!parts) {
      return
    }
    // 提取图像数据
    const images = parts
      .filter((part: Part) => part.inlineData)
      .map((part: Part) => {
        if (!part.inlineData) {
          return null
        }
        const dataPrefix = `data:${part.inlineData.mimeType || 'image/png'};base64,`
        return part.inlineData.data?.startsWith('data:') ? part.inlineData.data : dataPrefix + part.inlineData.data
      })

    return {
      type: 'base64',
      images: images.filter((image) => image !== null)
    }
  }

  /**
   * Check if the model is valid
   * @param model - The model
   * @returns The validity of the model
   */
  public async check(model: Model): Promise<{ valid: boolean; error: Error | null }> {
    if (!model) {
      return { valid: false, error: new Error('No model found') }
    }

    try {
      const result = await this.sdk.models.generateContent({
        model: model.id,
        contents: [{ role: 'user', parts: [{ text: 'hi' }] }],
        config: {
          maxOutputTokens: 100
        }
      })
      return {
        valid: !isEmpty(result.text),
        error: null
      }
    } catch (error: any) {
      return {
        valid: false,
        error
      }
    }
  }

  /**
   * Get the models
   * @returns The models
   */
  public async models(): Promise<OpenAI.Models.Model[]> {
    try {
      const api = this.provider.apiHost + '/v1beta/models'
      const { data } = await axios.get(api, { params: { key: this.apiKey } })

      return data.models.map(
        (m) =>
          ({
            id: m.name.replace('models/', ''),
            name: m.displayName,
            description: m.description,
            object: 'model',
            created: Date.now(),
            owned_by: 'gemini'
          }) as OpenAI.Models.Model
      )
    } catch (error) {
      return []
    }
  }

  /**
   * Get the embedding dimensions
   * @param model - The model
   * @returns The embedding dimensions
   */
  public async getEmbeddingDimensions(model: Model): Promise<number> {
    const data = await this.sdk.models.embedContent({
      model: model.id,
      contents: [{ role: 'user', parts: [{ text: 'hi' }] }]
    })
    return data.embeddings?.[0]?.values?.length || 0
  }
}<|MERGE_RESOLUTION|>--- conflicted
+++ resolved
@@ -354,33 +354,6 @@
           }
         }
       })
-<<<<<<< HEAD
-      const time_completion_millsec_ns = new Date().getTime() - start_time_millsec
-      const finalMetrics_ns = {
-        completion_tokens: response.usageMetadata?.candidatesTokenCount,
-        time_completion_millsec: time_completion_millsec_ns,
-        time_first_token_millsec: 0
-      }
-      if (response.text) {
-        onChunk({ text: response.text })
-      }
-      const groundingMetadata_ns = response.candidates?.[0]?.groundingMetadata
-      if (groundingMetadata_ns) {
-        onChunk({ search: groundingMetadata_ns })
-      }
-      if (response.usageMetadata) {
-        onChunk({
-          usage: {
-            prompt_tokens: response.usageMetadata.promptTokenCount || 0,
-            completion_tokens: response.usageMetadata.candidatesTokenCount || 0,
-            total_tokens: response.usageMetadata.totalTokenCount || 0
-          },
-          metrics: finalMetrics_ns
-        })
-      } else {
-        onChunk({ metrics: finalMetrics_ns })
-      }
-=======
       const time_completion_millsec = new Date().getTime() - start_time_millsec
       onChunk({
         text: response.text,
@@ -397,7 +370,6 @@
         },
         search: response.candidates?.[0]?.groundingMetadata
       })
->>>>>>> 32c96daf
       return
     }
 
@@ -493,32 +465,12 @@
           onChunk({ generateImage: generateImage })
         }
 
-<<<<<<< HEAD
         // --- End Incremental onChunk calls ---
 
         // Call processToolUses AFTER potentially processing text content in this chunk
         // This assumes tools might be specified within the text stream
         // Note: parseAndCallTools inside should handle its own onChunk for tool responses
         await processToolUses(content, idx)
-=======
-        onChunk({
-          text: chunk.text !== undefined ? chunk.text : '',
-          usage: {
-            prompt_tokens: chunk.usageMetadata?.promptTokenCount || 0,
-            completion_tokens: chunk.usageMetadata?.candidatesTokenCount || 0,
-            thoughts_tokens: chunk.usageMetadata?.thoughtsTokenCount || 0,
-            total_tokens: chunk.usageMetadata?.totalTokenCount || 0
-          },
-          metrics: {
-            completion_tokens: chunk.usageMetadata?.candidatesTokenCount,
-            time_completion_millsec,
-            time_first_token_millsec
-          },
-          search: chunk.candidates?.[0]?.groundingMetadata,
-          mcpToolResponse: toolResponses,
-          generateImage: generateImage
-        })
->>>>>>> 32c96daf
       }
     }
 

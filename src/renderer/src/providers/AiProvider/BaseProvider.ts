import { REFERENCE_PROMPT } from '@renderer/config/prompts'
import { getLMStudioKeepAliveTime } from '@renderer/hooks/useLMStudio'
import { getOllamaKeepAliveTime } from '@renderer/hooks/useOllama'
import type {
  Assistant,
  GenerateImageParams,
  KnowledgeReference,
  Model,
  Provider,
  Suggestion,
  WebSearchResponse
} from '@renderer/types'
import type { Message } from '@renderer/types/newMessageTypes'
import { delay, isJSON, parseJSON } from '@renderer/utils'
import { addAbortController, removeAbortController } from '@renderer/utils/abortController'
import { formatApiHost } from '@renderer/utils/api'
<<<<<<< HEAD
import { getKnowledgeBaseIds, getMessageContent } from '@renderer/utils/messageUtils/find'
import { t } from 'i18next'
=======
>>>>>>> 32c96daf
import { isEmpty } from 'lodash'
import type OpenAI from 'openai'

import type { CompletionsParams } from '.'

export default abstract class BaseProvider {
  protected provider: Provider
  protected host: string
  protected apiKey: string

  constructor(provider: Provider) {
    this.provider = provider
    this.host = this.getBaseURL()
    this.apiKey = this.getApiKey()
  }

  abstract completions({ messages, assistant, onChunk, onFilterMessages }: CompletionsParams): Promise<void>
  abstract translate(message: Message, assistant: Assistant, onResponse?: (text: string) => void): Promise<string>
  abstract summaries(messages: Message[], assistant: Assistant): Promise<string>
  abstract summaryForSearch(messages: Message[], assistant: Assistant): Promise<string | null>
  abstract suggestions(messages: Message[], assistant: Assistant): Promise<Suggestion[]>
  abstract generateText({ prompt, content }: { prompt: string; content: string }): Promise<string>
  abstract check(model: Model): Promise<{ valid: boolean; error: Error | null }>
  abstract models(): Promise<OpenAI.Models.Model[]>
  abstract generateImage(params: GenerateImageParams): Promise<string[]>
  abstract getEmbeddingDimensions(model: Model): Promise<number>

  public getBaseURL(): string {
    const host = this.provider.apiHost
    return formatApiHost(host)
  }

  public getApiKey() {
    const keys = this.provider.apiKey.split(',').map((key) => key.trim())
    const keyName = `provider:${this.provider.id}:last_used_key`

    if (keys.length === 1) {
      return keys[0]
    }

    const lastUsedKey = window.keyv.get(keyName)
    if (!lastUsedKey) {
      window.keyv.set(keyName, keys[0])
      return keys[0]
    }

    const currentIndex = keys.indexOf(lastUsedKey)
    const nextIndex = (currentIndex + 1) % keys.length
    const nextKey = keys[nextIndex]
    window.keyv.set(keyName, nextKey)

    return nextKey
  }

  public defaultHeaders() {
    return {
      'HTTP-Referer': 'https://cherry-ai.com',
      'X-Title': 'Cherry Studio',
      'X-Api-Key': this.apiKey
    }
  }

  public get keepAliveTime() {
    return this.provider.id === 'ollama'
      ? getOllamaKeepAliveTime()
      : this.provider.id === 'lmstudio'
        ? getLMStudioKeepAliveTime()
        : undefined
  }

  public async fakeCompletions({ onChunk }: CompletionsParams) {
    for (let i = 0; i < 100; i++) {
      await delay(0.01)
      onChunk({ text: i + '\n', usage: { completion_tokens: 0, prompt_tokens: 0, total_tokens: 0 } })
    }
  }

  public async getMessageContent(message: Message): Promise<string> {
    const content = getMessageContent(message)
    if (isEmpty(content)) {
      return ''
    }

<<<<<<< HEAD
    const webSearchReferences = await this.getWebSearchReferences(message)
    if (!isEmpty(webSearchReferences)) {
      const referenceContent = `\`\`\`json\n${JSON.stringify(webSearchReferences, null, 2)}\n\`\`\``
      return REFERENCE_PROMPT.replace('{question}', content).replace('{references}', referenceContent)
    }

    const knowledgeReferences = await getKnowledgeBaseReferences(message)
    const knowledgeBaseIds = getKnowledgeBaseIds(message)

    if (!isEmpty(knowledgeBaseIds) && isEmpty(knowledgeReferences)) {
      window.message.info({ content: t('knowledge.no_match'), key: 'knowledge-base-no-match-info' })
    }

    if (!isEmpty(knowledgeReferences)) {
      const referenceContent = `\`\`\`json\n${JSON.stringify(knowledgeReferences, null, 2)}\n\`\`\``
      return FOOTNOTE_PROMPT.replace('{question}', content).replace('{references}', referenceContent)
=======
    const webSearchReferences = await this.getWebSearchReferencesFromCache(message)
    const knowledgeReferences = await this.getKnowledgeBaseReferencesFromCache(message)

    // 添加偏移量以避免ID冲突
    const reindexedKnowledgeReferences = knowledgeReferences.map((ref) => ({
      ...ref,
      id: ref.id + webSearchReferences.length // 为知识库引用的ID添加网络搜索引用的数量作为偏移量
    }))

    const allReferences = [...webSearchReferences, ...reindexedKnowledgeReferences]

    console.log(`Found ${allReferences.length} references for ID: ${message.id}`, allReferences)

    if (!isEmpty(allReferences)) {
      const referenceContent = `\`\`\`json\n${JSON.stringify(allReferences, null, 2)}\n\`\`\``
      return REFERENCE_PROMPT.replace('{question}', message.content).replace('{references}', referenceContent)
>>>>>>> 32c96daf
    }

    return content
  }

<<<<<<< HEAD
  private async getWebSearchReferences(message: Message) {
    const content = getMessageContent(message)
    if (isEmpty(content)) {
=======
  private async getWebSearchReferencesFromCache(message: Message) {
    if (isEmpty(message.content)) {
>>>>>>> 32c96daf
      return []
    }
    const webSearch: WebSearchResponse = window.keyv.get(`web-search-${message.id}`)

    if (webSearch) {
      return webSearch.results.map(
        (result, index) =>
          ({
            id: index + 1,
            content: result.content,
            sourceUrl: result.url,
            type: 'url'
          }) as KnowledgeReference
      )
    }

    return []
  }

  /**
   * 从缓存中获取知识库引用
   */
  private async getKnowledgeBaseReferencesFromCache(message: Message): Promise<KnowledgeReference[]> {
    if (isEmpty(message.content)) {
      return []
    }
    const knowledgeReferences: KnowledgeReference[] = window.keyv.get(`knowledge-search-${message.id}`)

    if (!isEmpty(knowledgeReferences)) {
      console.log(`Found ${knowledgeReferences.length} knowledge base references in cache for ID: ${message.id}`)
      return knowledgeReferences
    }
    console.log(`No knowledge base references found in cache for ID: ${message.id}`)
    return []
  }

  protected getCustomParameters(assistant: Assistant) {
    return (
      assistant?.settings?.customParameters?.reduce((acc, param) => {
        if (!param.name?.trim()) {
          return acc
        }
        if (param.type === 'json') {
          const value = param.value as string
          if (value === 'undefined') {
            return { ...acc, [param.name]: undefined }
          }
          return { ...acc, [param.name]: isJSON(value) ? parseJSON(value) : value }
        }
        return {
          ...acc,
          [param.name]: param.value
        }
      }, {}) || {}
    )
  }

  protected createAbortController(messageId?: string, isAddEventListener?: boolean) {
    const abortController = new AbortController()
    const abortFn = () => abortController.abort()

    if (messageId) {
      addAbortController(messageId, abortFn)
    }

    const cleanup = () => {
      if (messageId) {
        signalPromise.resolve?.(undefined)
        removeAbortController(messageId, abortFn)
      }
    }
    const signalPromise: {
      resolve: (value: unknown) => void
      promise: Promise<unknown>
    } = {
      resolve: () => {},
      promise: Promise.resolve()
    }

    if (isAddEventListener) {
      signalPromise.promise = new Promise((resolve, reject) => {
        signalPromise.resolve = resolve
        if (abortController.signal.aborted) {
          reject(new Error('Request was aborted.'))
        }
        // 捕获abort事件,有些abort事件必须
        abortController.signal.addEventListener('abort', () => {
          reject(new Error('Request was aborted.'))
        })
      })
      return {
        abortController,
        cleanup,
        signalPromise
      }
    }
    return {
      abortController,
      cleanup
    }
  }
}<|MERGE_RESOLUTION|>--- conflicted
+++ resolved
@@ -14,11 +14,7 @@
 import { delay, isJSON, parseJSON } from '@renderer/utils'
 import { addAbortController, removeAbortController } from '@renderer/utils/abortController'
 import { formatApiHost } from '@renderer/utils/api'
-<<<<<<< HEAD
-import { getKnowledgeBaseIds, getMessageContent } from '@renderer/utils/messageUtils/find'
-import { t } from 'i18next'
-=======
->>>>>>> 32c96daf
+import { getMessageContent } from '@renderer/utils/messageUtils/find'
 import { isEmpty } from 'lodash'
 import type OpenAI from 'openai'
 
@@ -102,24 +98,6 @@
       return ''
     }
 
-<<<<<<< HEAD
-    const webSearchReferences = await this.getWebSearchReferences(message)
-    if (!isEmpty(webSearchReferences)) {
-      const referenceContent = `\`\`\`json\n${JSON.stringify(webSearchReferences, null, 2)}\n\`\`\``
-      return REFERENCE_PROMPT.replace('{question}', content).replace('{references}', referenceContent)
-    }
-
-    const knowledgeReferences = await getKnowledgeBaseReferences(message)
-    const knowledgeBaseIds = getKnowledgeBaseIds(message)
-
-    if (!isEmpty(knowledgeBaseIds) && isEmpty(knowledgeReferences)) {
-      window.message.info({ content: t('knowledge.no_match'), key: 'knowledge-base-no-match-info' })
-    }
-
-    if (!isEmpty(knowledgeReferences)) {
-      const referenceContent = `\`\`\`json\n${JSON.stringify(knowledgeReferences, null, 2)}\n\`\`\``
-      return FOOTNOTE_PROMPT.replace('{question}', content).replace('{references}', referenceContent)
-=======
     const webSearchReferences = await this.getWebSearchReferencesFromCache(message)
     const knowledgeReferences = await this.getKnowledgeBaseReferencesFromCache(message)
 
@@ -132,24 +110,17 @@
     const allReferences = [...webSearchReferences, ...reindexedKnowledgeReferences]
 
     console.log(`Found ${allReferences.length} references for ID: ${message.id}`, allReferences)
-
-    if (!isEmpty(allReferences)) {
-      const referenceContent = `\`\`\`json\n${JSON.stringify(allReferences, null, 2)}\n\`\`\``
-      return REFERENCE_PROMPT.replace('{question}', message.content).replace('{references}', referenceContent)
->>>>>>> 32c96daf
+    if (!isEmpty(webSearchReferences)) {
+      const referenceContent = `\`\`\`json\n${JSON.stringify(webSearchReferences, null, 2)}\n\`\`\``
+      return REFERENCE_PROMPT.replace('{question}', content).replace('{references}', referenceContent)
     }
 
     return content
   }
 
-<<<<<<< HEAD
-  private async getWebSearchReferences(message: Message) {
+  private async getWebSearchReferencesFromCache(message: Message) {
     const content = getMessageContent(message)
     if (isEmpty(content)) {
-=======
-  private async getWebSearchReferencesFromCache(message: Message) {
-    if (isEmpty(message.content)) {
->>>>>>> 32c96daf
       return []
     }
     const webSearch: WebSearchResponse = window.keyv.get(`web-search-${message.id}`)
@@ -173,7 +144,8 @@
    * 从缓存中获取知识库引用
    */
   private async getKnowledgeBaseReferencesFromCache(message: Message): Promise<KnowledgeReference[]> {
-    if (isEmpty(message.content)) {
+    const content = getMessageContent(message)
+    if (isEmpty(content)) {
       return []
     }
     const knowledgeReferences: KnowledgeReference[] = window.keyv.get(`knowledge-search-${message.id}`)

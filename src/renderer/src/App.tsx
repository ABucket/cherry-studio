--- conflicted
+++ resolved
@@ -42,12 +42,8 @@
                         <Route path="/translate" element={<TranslatePage />} />
                         <Route path="/files" element={<FilesPage />} />
                         <Route path="/knowledge" element={<KnowledgePage />} />
-<<<<<<< HEAD
-                        <Route path="/apps" element={<AppsPage />} />
+                        {/* <Route path="/apps" element={<AppsPage />} /> */}
                         <Route path="/mcp-servers/*" element={<McpServersPage />} />
-=======
-                        {/* <Route path="/apps" element={<AppsPage />} /> */}
->>>>>>> b7eef3b7
                         <Route path="/settings/*" element={<SettingsPage />} />
                         <Route path="/discover/*" element={<DiscoverPage />} />
                       </Routes>

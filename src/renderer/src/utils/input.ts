import { isMac, isWindows } from '@renderer/config/constant'
import Logger from '@renderer/config/logger'
<<<<<<< HEAD
import { FileMetadata } from '@renderer/types'
=======
import type { SendMessageShortcut } from '@renderer/store/settings'
import { FileType } from '@renderer/types'
>>>>>>> 28b58d8e

export const getFilesFromDropEvent = async (e: React.DragEvent<HTMLDivElement>): Promise<FileMetadata[]> => {
  if (e.dataTransfer.files.length > 0) {
    // 使用新的API获取文件路径
    const filePromises = [...e.dataTransfer.files].map(async (file) => {
      try {
        // 使用新的webUtils.getPathForFile API获取文件路径
        const filePath = window.api.file.getPathForFile(file)
        if (filePath) {
          return window.api.file.get(filePath)
        }
        return null
      } catch (error) {
        Logger.error('[src/renderer/src/utils/input.ts] getFilesFromDropEvent - getPathForFile error:', error)
        return null
      }
    })

    const results = await Promise.allSettled(filePromises)
    const list: FileMetadata[] = []
    for (const result of results) {
      if (result.status === 'fulfilled' && result.value !== null) {
        list.push(result.value)
      } else if (result.status === 'rejected') {
        Logger.error('[src/renderer/src/utils/input.ts] getFilesFromDropEvent:', result.reason)
      }
    }
    return list
  } else {
    return new Promise((resolve) => {
      let existCodefilesFormat = false
      for (const item of e.dataTransfer.items) {
        const { type } = item
        if (type === 'codefiles') {
          item.getAsString(async (filePathListString) => {
            const filePathList: string[] = JSON.parse(filePathListString)
            const filePathListPromises = filePathList.map((filePath) => window.api.file.get(filePath))
            resolve(
              await Promise.allSettled(filePathListPromises).then((results) =>
                results
                  .filter((result) => result.status === 'fulfilled')
                  .filter((result) => result.value !== null)
                  .map((result) => result.value!)
              )
            )
          })

          existCodefilesFormat = true
          break
        }
      }

      if (!existCodefilesFormat) {
        resolve([])
      }
    })
  }
}

// convert send message shortcut to human readable label
export const getSendMessageShortcutLabel = (shortcut: SendMessageShortcut) => {
  switch (shortcut) {
    case 'Enter':
      return 'Enter'
    case 'Ctrl+Enter':
      return 'Ctrl + Enter'
    case 'Alt+Enter':
      return `${isMac ? '⌥' : 'Alt'} + Enter`
    case 'Command+Enter':
      return `${isMac ? '⌘' : isWindows ? 'Win' : 'Super'} + Enter`
    case 'Shift+Enter':
      return 'Shift + Enter'
    default:
      return shortcut
  }
}

// check if the send message key is pressed in textarea
export const isSendMessageKeyPressed = (
  event: React.KeyboardEvent<HTMLTextAreaElement>,
  shortcut: SendMessageShortcut
) => {
  let isSendMessageKeyPressed = false
  switch (shortcut) {
    case 'Enter':
      if (!event.shiftKey && !event.ctrlKey && !event.metaKey && !event.altKey) isSendMessageKeyPressed = true
      break
    case 'Ctrl+Enter':
      if (event.ctrlKey && !event.shiftKey && !event.metaKey && !event.altKey) isSendMessageKeyPressed = true
      break
    case 'Command+Enter':
      if (event.metaKey && !event.shiftKey && !event.ctrlKey && !event.altKey) isSendMessageKeyPressed = true
      break
    case 'Alt+Enter':
      if (event.altKey && !event.shiftKey && !event.ctrlKey && !event.metaKey) isSendMessageKeyPressed = true
      break
    case 'Shift+Enter':
      if (event.shiftKey && !event.ctrlKey && !event.metaKey && !event.altKey) isSendMessageKeyPressed = true
      break
  }
  return isSendMessageKeyPressed
}<|MERGE_RESOLUTION|>--- conflicted
+++ resolved
@@ -1,11 +1,7 @@
 import { isMac, isWindows } from '@renderer/config/constant'
 import Logger from '@renderer/config/logger'
-<<<<<<< HEAD
+import type { SendMessageShortcut } from '@renderer/store/settings'
 import { FileMetadata } from '@renderer/types'
-=======
-import type { SendMessageShortcut } from '@renderer/store/settings'
-import { FileType } from '@renderer/types'
->>>>>>> 28b58d8e
 
 export const getFilesFromDropEvent = async (e: React.DragEvent<HTMLDivElement>): Promise<FileMetadata[]> => {
   if (e.dataTransfer.files.length > 0) {

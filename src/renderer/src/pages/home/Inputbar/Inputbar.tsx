--- conflicted
+++ resolved
@@ -222,17 +222,10 @@
       baseUserMessage.usage = await estimateMessageUsage(baseUserMessage)
       const { message, blocks } = getUserMessage(baseUserMessage)
 
-<<<<<<< HEAD
       currentMessageId.current = message.id
+      // mentions: mentionModels
       console.log('message,blocks', message, blocks)
       dispatch(_sendMessage(message, blocks, assistant, topic.id))
-=======
-      await dispatch(
-        _sendMessage(userMessage, assistant, topic, {
-          mentions: mentionModels
-        })
-      )
->>>>>>> 32c96daf
 
       // Clear input
       setText('')

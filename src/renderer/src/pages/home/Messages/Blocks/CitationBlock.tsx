--- conflicted
+++ resolved
@@ -1,31 +1,19 @@
-<<<<<<< HEAD
 import { DownOutlined, InfoCircleOutlined, UpOutlined } from '@ant-design/icons'
 import { GroundingMetadata } from '@google/genai'
-=======
-import { isOpenAIWebSearch } from '@renderer/config/models'
->>>>>>> f6943dfb
 import type { Model } from '@renderer/types'
 import { WebSearchSource } from '@renderer/types'
 import type { CitationMessageBlock } from '@renderer/types/newMessage'
-<<<<<<< HEAD
 import OpenAI from 'openai'
 import { useMemo, useState } from 'react'
 import { useTranslation } from 'react-i18next'
-=======
-import { useMemo } from 'react'
->>>>>>> f6943dfb
 import styled from 'styled-components'
 
 import CitationsList from '../CitationsList'
 
 export default function CitationBlock({ model, block }: { model: Model; block: CitationMessageBlock }) {
-<<<<<<< HEAD
   const { t } = useTranslation()
   const isWebCitation = !!block.response
   const [citationsCollapsed, setCitationsCollapsed] = useState(true)
-=======
-  const isWebCitation = model && (isOpenAIWebSearch(model) || model.provider === 'openrouter')
->>>>>>> f6943dfb
 
   const formattedCitations = useMemo(() => {
     if (block?.knowledge?.length || block?.response?.results) return null
@@ -86,7 +74,6 @@
 
   return (
     <>
-<<<<<<< HEAD
       {hasCitations && (
         <CitationsContainer>
           <CitationsHeader onClick={() => setCitationsCollapsed(!citationsCollapsed)}>
@@ -155,69 +142,6 @@
             </CitationsContent>
           )}
         </CitationsContainer>
-=======
-      {block?.groundingMetadata && block.status === 'success' && (
-        <>
-          <CitationsList
-            citations={
-              block.groundingMetadata?.groundingChunks?.map((chunk, index) => ({
-                number: index + 1,
-                url: chunk?.web?.uri || '',
-                title: chunk?.web?.title,
-                showFavicon: false
-              })) || []
-            }
-          />
-          <SearchEntryPoint
-            dangerouslySetInnerHTML={{
-              __html: block.groundingMetadata?.searchEntryPoint?.renderedContent
-                ? block.groundingMetadata.searchEntryPoint.renderedContent
-                    .replace(/@media \(prefers-color-scheme: light\)/g, 'body[theme-mode="light"]')
-                    .replace(/@media \(prefers-color-scheme: dark\)/g, 'body[theme-mode="dark"]')
-                : ''
-            }}
-          />
-        </>
-      )}
-      {formattedCitations && (
-        <CitationsList
-          citations={formattedCitations.map((citation) => ({
-            number: citation.number,
-            url: citation.url,
-            hostname: citation.hostname,
-            showFavicon: isWebCitation
-          }))}
-        />
-      )}
-      {(block?.webSearch || block?.knowledge) && block.status === 'success' && (
-        <CitationsList
-          citations={[
-            ...(block.webSearch?.results.map((result, index) => ({
-              number: index + 1,
-              url: result.url,
-              title: result.title,
-              showFavicon: true
-            })) || []),
-            ...(block.knowledge?.map((result, index) => ({
-              number: (block.webSearch?.results?.length || 0) + index + 1,
-              url: result.sourceUrl,
-              title: result.sourceUrl,
-              showFavicon: true,
-              type: 'knowledge'
-            })) || [])
-          ]}
-        />
-      )}
-      {block?.webSearchInfo && block.status === 'success' && (
-        <CitationsList
-          citations={block.webSearchInfo.map((result, index) => ({
-            number: index + 1,
-            url: result.link || result.url,
-            title: result.title,
-            showFavicon: true
-          }))}
-        />
->>>>>>> f6943dfb
       )}
     </>
   )

--- conflicted
+++ resolved
@@ -2,6 +2,7 @@
   DeleteOutlined,
   EditOutlined,
   ExclamationCircleOutlined,
+  FilePdfOutlined,
   SortAscendingOutlined,
   SortDescendingOutlined
 } from '@ant-design/icons'
@@ -30,16 +31,9 @@
 const FilesPage: FC = () => {
   const { t } = useTranslation()
   const [fileType, setFileType] = useState<string>('document')
-<<<<<<< HEAD
-  const { providers } = useProviders()
-
-  const geminiProviders = providers.filter((provider) => provider.type === 'gemini')
-  const mistralProviders = providers.filter((provider) => provider.type === 'mistral')
-=======
   const [sortField, setSortField] = useState<SortField>('created_at')
   const [sortOrder, setSortOrder] = useState<SortOrder>('desc')
-
->>>>>>> ac0651a9
+  const mistralProviders = providers.filter((provider) => provider.type === 'mistral')
   const tempFilesSort = (files: FileType[]) => {
     return files.sort((a, b) => {
       const aIsTemp = a.origin_name.startsWith('temp_file')
@@ -205,29 +199,16 @@
   })
 
   const menuItems = [
-<<<<<<< HEAD
-    { key: FileTypes.DOCUMENT, label: t('files.document'), icon: <FilePdfOutlined /> },
-    { key: FileTypes.IMAGE, label: t('files.image'), icon: <FileImageOutlined /> },
-    { key: FileTypes.TEXT, label: t('files.text'), icon: <FileTextOutlined /> },
-    ...geminiProviders.map((provider) => ({
-      key: 'gemini_' + provider.id,
-      label: provider.name,
-      icon: <FilePdfOutlined />
-    })),
+    { key: FileTypes.DOCUMENT, label: t('files.document'), icon: <FileIcon size={16} /> },
+    { key: FileTypes.IMAGE, label: t('files.image'), icon: <FileImage size={16} /> },
+    { key: FileTypes.TEXT, label: t('files.text'), icon: <FileTypeIcon size={16} /> },
     ...mistralProviders.map((provider) => ({
       key: 'mistral_' + provider.id,
       label: provider.name,
       icon: <FilePdfOutlined />
     })),
-    { key: 'all', label: t('files.all'), icon: <FileTextOutlined /> }
-  ].filter(Boolean) as MenuProps['items']
-=======
-    { key: FileTypes.DOCUMENT, label: t('files.document'), icon: <FileIcon size={16} /> },
-    { key: FileTypes.IMAGE, label: t('files.image'), icon: <FileImage size={16} /> },
-    { key: FileTypes.TEXT, label: t('files.text'), icon: <FileTypeIcon size={16} /> },
     { key: 'all', label: t('files.all'), icon: <FileText size={16} /> }
   ]
->>>>>>> ac0651a9
 
   return (
     <Container>

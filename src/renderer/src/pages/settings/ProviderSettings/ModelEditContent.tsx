import CopyIcon from '@renderer/components/Icons/CopyIcon'
import {
  isEmbeddingModel,
  isFunctionCallingModel,
  isReasoningModel,
  isVisionModel,
  isWebSearchModel
} from '@renderer/config/models'
import { Model, ModelType } from '@renderer/types'
import { getDefaultGroupName } from '@renderer/utils'
<<<<<<< HEAD
import { Button, Checkbox, Divider, Flex, Form, Input, message, Modal } from 'antd'
import { ChevronDown, ChevronUp } from 'lucide-react'
=======
import { Button, Checkbox, Divider, Flex, Form, Input, InputNumber, message, Modal, Select } from 'antd'
>>>>>>> 115470fc
import { FC, useState } from 'react'
import { useTranslation } from 'react-i18next'
import styled from 'styled-components'
interface ModelEditContentProps {
  model: Model
  onUpdateModel: (model: Model) => void
  open: boolean
  onClose: () => void
}

const symbols = ['$', '¥', '€', '£']
const ModelEditContent: FC<ModelEditContentProps> = ({ model, onUpdateModel, open, onClose }) => {
  const [form] = Form.useForm()
  const { t } = useTranslation()
  const [showMoreSettings, setShowMoreSettings] = useState(false)
  const [currencySymbol, setCurrencySymbol] = useState(model.pricing?.currencySymbol || '$')
  const [isCustomCurrency, setIsCustomCurrency] = useState(!symbols.includes(model.pricing?.currencySymbol || '$'))

  const onFinish = (values: any) => {
    const finalCurrencySymbol = isCustomCurrency ? values.customCurrencySymbol : values.currencySymbol
    const updatedModel = {
      ...model,
      id: values.id || model.id,
      name: values.name || model.name,
      group: values.group || model.group,
      pricing: {
        input_per_million_tokens: Number(values.input_per_million_tokens) || 0,
        output_per_million_tokens: Number(values.output_per_million_tokens) || 0,
        currencySymbol: finalCurrencySymbol || '$'
      }
    }
    onUpdateModel(updatedModel)
    setShowMoreSettings(false)
    onClose()
  }

  const handleClose = () => {
    setShowMoreSettings(false)
    onClose()
  }

  const currencyOptions = [
    ...symbols.map((symbol) => ({ label: symbol, value: symbol })),
    { label: t('models.price.custom'), value: 'custom' }
  ]

  return (
    <Modal
      title={t('models.edit')}
      open={open}
      onCancel={handleClose}
      footer={null}
      maskClosable={false}
      transitionName="animation-move-down"
      centered
      afterOpenChange={(visible) => {
        if (visible) {
          form.getFieldInstance('id')?.focus()
        } else {
          setShowMoreSettings(false)
        }
      }}>
      <Form
        form={form}
        labelCol={{ flex: '110px' }}
        labelAlign="left"
        colon={false}
        style={{ marginTop: 15 }}
        initialValues={{
          id: model.id,
          name: model.name,
          group: model.group,
          input_per_million_tokens: model.pricing?.input_per_million_tokens ?? 0,
          output_per_million_tokens: model.pricing?.output_per_million_tokens ?? 0,
          currencySymbol: symbols.includes(model.pricing?.currencySymbol || '$')
            ? model.pricing?.currencySymbol || '$'
            : 'custom',
          customCurrencySymbol: symbols.includes(model.pricing?.currencySymbol || '$')
            ? ''
            : model.pricing?.currencySymbol || ''
        }}
        onFinish={onFinish}>
        <Form.Item
          name="id"
          label={t('settings.models.add.model_id')}
          tooltip={t('settings.models.add.model_id.tooltip')}
          rules={[{ required: true }]}>
          <Flex justify="space-between" gap={5}>
            <Input
              placeholder={t('settings.models.add.model_id.placeholder')}
              spellCheck={false}
              maxLength={200}
              disabled={true}
              value={model.id}
              onChange={(e) => {
                const value = e.target.value
                form.setFieldValue('name', value)
                form.setFieldValue('group', getDefaultGroupName(value))
              }}
            />
            <Button
              onClick={() => {
                //copy model id
                const val = form.getFieldValue('name')
                navigator.clipboard.writeText((val.id || model.id) as string)
                message.success(t('message.copied'))
              }}>
              <CopyIcon /> {t('chat.topics.copy.title')}
            </Button>
          </Flex>
        </Form.Item>
        <Form.Item
          name="name"
          label={t('settings.models.add.model_name')}
          tooltip={t('settings.models.add.model_name.tooltip')}>
          <Input placeholder={t('settings.models.add.model_name.placeholder')} spellCheck={false} />
        </Form.Item>
        <Form.Item
          name="group"
          label={t('settings.models.add.group_name')}
          tooltip={t('settings.models.add.group_name.tooltip')}>
          <Input placeholder={t('settings.models.add.group_name.placeholder')} spellCheck={false} />
        </Form.Item>
<<<<<<< HEAD
        <Form.Item style={{ marginBottom: 8, textAlign: 'center' }}>
          <Flex justify="space-between" align="center" style={{ position: 'relative' }}>
            <Button
              color="default"
              variant="filled"
              icon={showModelTypes ? <ChevronUp size={16} /> : <ChevronDown size={16} />}
              iconPosition="end"
              onClick={() => setShowModelTypes(!showModelTypes)}
              style={{ color: 'var(--color-text-3)' }}>
              {t('settings.moresetting')}
            </Button>
=======
        <Form.Item style={{ marginBottom: 15, textAlign: 'center' }}>
          <Flex justify="center" align="center" style={{ position: 'relative' }}>
            <MoreSettingsRow
              onClick={() => setShowMoreSettings(!showMoreSettings)}
              style={{ position: 'absolute', right: 0 }}>
              {t('settings.moresetting')}
              <ExpandIcon>{showMoreSettings ? <UpOutlined /> : <DownOutlined />}</ExpandIcon>
            </MoreSettingsRow>
>>>>>>> 115470fc
            <Button type="primary" htmlType="submit" size="middle">
              {t('common.save')}
            </Button>
          </Flex>
        </Form.Item>
<<<<<<< HEAD
        {showModelTypes && (
          <div style={{ marginBottom: 8 }}>
            <Divider style={{ margin: '16px 0 16px 0' }} />
            <TypeTitle>{t('models.type.select')}:</TypeTitle>
=======
        {showMoreSettings && (
          <div>
            <Divider style={{ margin: '0 0 15px 0' }} />
            <TypeTitle>{t('models.type.select')}</TypeTitle>
>>>>>>> 115470fc
            {(() => {
              const defaultTypes = [
                ...(isVisionModel(model) ? ['vision'] : []),
                ...(isEmbeddingModel(model) ? ['embedding'] : []),
                ...(isReasoningModel(model) ? ['reasoning'] : []),
                ...(isFunctionCallingModel(model) ? ['function_calling'] : []),
                ...(isWebSearchModel(model) ? ['web_search'] : [])
              ] as ModelType[]

              // 合并现有选择和默认类型
              const selectedTypes = [...new Set([...(model.type || []), ...defaultTypes])]

              const showTypeConfirmModal = (type: string) => {
                window.modal.confirm({
                  title: t('settings.moresetting.warn'),
                  content: t('settings.moresetting.check.warn'),
                  okText: t('settings.moresetting.check.confirm'),
                  cancelText: t('common.cancel'),
                  okButtonProps: { danger: true },
                  cancelButtonProps: { type: 'primary' },
                  onOk: () => onUpdateModel({ ...model, type: [...selectedTypes, type] as ModelType[] }),
                  onCancel: () => {},
                  centered: true
                })
              }

              const handleTypeChange = (types: string[]) => {
                const newType = types.find((type) => !selectedTypes.includes(type as ModelType))

                if (newType) {
                  showTypeConfirmModal(newType)
                } else {
                  onUpdateModel({ ...model, type: types as ModelType[] })
                }
              }

              return (
                <Checkbox.Group
                  value={selectedTypes}
                  onChange={handleTypeChange}
                  options={[
                    {
                      label: t('models.type.vision'),
                      value: 'vision',
                      disabled: isVisionModel(model) && !selectedTypes.includes('vision')
                    },
                    {
                      label: t('models.type.websearch'),
                      value: 'web_search',
                      disabled: isWebSearchModel(model) && !selectedTypes.includes('web_search')
                    },
                    {
                      label: t('models.type.embedding'),
                      value: 'embedding',
                      disabled: isEmbeddingModel(model) && !selectedTypes.includes('embedding')
                    },
                    {
                      label: t('models.type.reasoning'),
                      value: 'reasoning',
                      disabled: isReasoningModel(model) && !selectedTypes.includes('reasoning')
                    },
                    {
                      label: t('models.type.function_calling'),
                      value: 'function_calling',
                      disabled: isFunctionCallingModel(model) && !selectedTypes.includes('function_calling')
                    }
                  ]}
                />
              )
            })()}
            <TypeTitle>{t('models.price.price')}</TypeTitle>
            <Form.Item name="currencySymbol" label={t('models.price.currency')} style={{ marginBottom: 10 }}>
              <Select
                style={{ width: '100px' }}
                options={currencyOptions}
                onChange={(value) => {
                  if (value === 'custom') {
                    setIsCustomCurrency(true)
                    setCurrencySymbol(form.getFieldValue('customCurrencySymbol') || '')
                  } else {
                    setIsCustomCurrency(false)
                    setCurrencySymbol(value)
                  }
                }}
                dropdownMatchSelectWidth={false}
              />
            </Form.Item>

            {isCustomCurrency && (
              <Form.Item
                name="customCurrencySymbol"
                label={t('models.price.custom_currency')}
                style={{ marginBottom: 10 }}
                rules={[{ required: isCustomCurrency }]}>
                <Input
                  style={{ width: '100px' }}
                  placeholder={t('models.price.custom_currency_placeholder')}
                  maxLength={5}
                  onChange={(e) => setCurrencySymbol(e.target.value)}
                />
              </Form.Item>
            )}

            <Form.Item label={t('models.price.input')} name="input_per_million_tokens">
              <InputNumber
                placeholder="0.00"
                min={0}
                step={0.01}
                precision={2}
                style={{ width: '240px' }}
                addonAfter={`${currencySymbol} / ${t('models.price.million_tokens')}`}
              />
            </Form.Item>
            <Form.Item label={t('models.price.output')} name="output_per_million_tokens">
              <InputNumber
                placeholder="0.00"
                min={0}
                step={0.01}
                precision={2}
                style={{ width: '240px' }}
                addonAfter={`${currencySymbol} / ${t('models.price.million_tokens')}`}
              />
            </Form.Item>
          </div>
        )}
      </Form>
    </Modal>
  )
}

const TypeTitle = styled.div`
  margin-top: 16px;
  margin-bottom: 12px;
  font-size: 14px;
  font-weight: 600;
`

export default ModelEditContent<|MERGE_RESOLUTION|>--- conflicted
+++ resolved
@@ -8,12 +8,8 @@
 } from '@renderer/config/models'
 import { Model, ModelType } from '@renderer/types'
 import { getDefaultGroupName } from '@renderer/utils'
-<<<<<<< HEAD
-import { Button, Checkbox, Divider, Flex, Form, Input, message, Modal } from 'antd'
+import { Button, Checkbox, Divider, Flex, Form, Input, InputNumber, message, Modal, Select } from 'antd'
 import { ChevronDown, ChevronUp } from 'lucide-react'
-=======
-import { Button, Checkbox, Divider, Flex, Form, Input, InputNumber, message, Modal, Select } from 'antd'
->>>>>>> 115470fc
 import { FC, useState } from 'react'
 import { useTranslation } from 'react-i18next'
 import styled from 'styled-components'
@@ -137,44 +133,26 @@
           tooltip={t('settings.models.add.group_name.tooltip')}>
           <Input placeholder={t('settings.models.add.group_name.placeholder')} spellCheck={false} />
         </Form.Item>
-<<<<<<< HEAD
         <Form.Item style={{ marginBottom: 8, textAlign: 'center' }}>
-          <Flex justify="space-between" align="center" style={{ position: 'relative' }}>
+          <Flex justify="center" align="center" style={{ position: 'relative' }}>
             <Button
               color="default"
               variant="filled"
-              icon={showModelTypes ? <ChevronUp size={16} /> : <ChevronDown size={16} />}
+              icon={showMoreSettings ? <ChevronUp size={16} /> : <ChevronDown size={16} />}
               iconPosition="end"
-              onClick={() => setShowModelTypes(!showModelTypes)}
+              onClick={() => setShowMoreSettings(!showMoreSettings)}
               style={{ color: 'var(--color-text-3)' }}>
               {t('settings.moresetting')}
             </Button>
-=======
-        <Form.Item style={{ marginBottom: 15, textAlign: 'center' }}>
-          <Flex justify="center" align="center" style={{ position: 'relative' }}>
-            <MoreSettingsRow
-              onClick={() => setShowMoreSettings(!showMoreSettings)}
-              style={{ position: 'absolute', right: 0 }}>
-              {t('settings.moresetting')}
-              <ExpandIcon>{showMoreSettings ? <UpOutlined /> : <DownOutlined />}</ExpandIcon>
-            </MoreSettingsRow>
->>>>>>> 115470fc
             <Button type="primary" htmlType="submit" size="middle">
               {t('common.save')}
             </Button>
           </Flex>
         </Form.Item>
-<<<<<<< HEAD
-        {showModelTypes && (
+        {showMoreSettings && (
           <div style={{ marginBottom: 8 }}>
             <Divider style={{ margin: '16px 0 16px 0' }} />
-            <TypeTitle>{t('models.type.select')}:</TypeTitle>
-=======
-        {showMoreSettings && (
-          <div>
-            <Divider style={{ margin: '0 0 15px 0' }} />
             <TypeTitle>{t('models.type.select')}</TypeTitle>
->>>>>>> 115470fc
             {(() => {
               const defaultTypes = [
                 ...(isVisionModel(model) ? ['vision'] : []),

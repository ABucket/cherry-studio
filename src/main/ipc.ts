import { ChildProcess, spawn } from 'node:child_process'
import fs from 'node:fs'
import path from 'node:path'

import { isMac, isWin } from '@main/constant'
import { getBinaryPath, isBinaryExists, runInstallScript } from '@main/utils/process'
import { IpcChannel } from '@shared/IpcChannel'
import { Shortcut, ThemeMode } from '@types'
import { BrowserWindow, ipcMain, session, shell } from 'electron'
import log from 'electron-log'

import { titleBarOverlayDark, titleBarOverlayLight } from './config'
import AppUpdater from './services/AppUpdater'
import BackupManager from './services/BackupManager'
import { configManager } from './services/ConfigManager'
import CopilotService from './services/CopilotService'
import { ExportService } from './services/ExportService'
import FileService from './services/FileService'
import FileStorage from './services/FileStorage'
import { GeminiService } from './services/GeminiService'
import KnowledgeService from './services/KnowledgeService'
import mcpService from './services/MCPService'
import * as NutstoreService from './services/NutstoreService'
import ObsidianVaultService from './services/ObsidianVaultService'
import { ProxyConfig, proxyManager } from './services/ProxyManager'
import { searchService } from './services/SearchService'
import { registerShortcuts, unregisterAllShortcuts } from './services/ShortcutService'
import { TrayService } from './services/TrayService'
import { windowService } from './services/WindowService'
import { getResourcePath } from './utils'
import { decrypt, encrypt } from './utils/aes'
import { getConfigDir, getFilesDir } from './utils/file'
import { compress, decompress } from './utils/zip'

// 存储ASR服务器进程
let asrServerProcess: ChildProcess | null = null

const fileManager = new FileStorage()
const backupManager = new BackupManager()
const exportService = new ExportService(fileManager)
const obsidianVaultService = new ObsidianVaultService()

export function registerIpc(mainWindow: BrowserWindow, app: Electron.App) {
  const appUpdater = new AppUpdater(mainWindow)

  ipcMain.handle(IpcChannel.App_Info, () => ({
    version: app.getVersion(),
    isPackaged: app.isPackaged,
    appPath: app.getAppPath(),
    filesPath: getFilesDir(),
    configPath: getConfigDir(),
    appDataPath: app.getPath('userData'),
    resourcesPath: getResourcePath(),
    logsPath: log.transports.file.getFile().path
  }))

  ipcMain.handle(IpcChannel.App_Proxy, async (_, proxy: string) => {
    let proxyConfig: ProxyConfig

    if (proxy === 'system') {
      proxyConfig = { mode: 'system' }
    } else if (proxy) {
      proxyConfig = { mode: 'custom', url: proxy }
    } else {
      proxyConfig = { mode: 'none' }
    }

    await proxyManager.configureProxy(proxyConfig)
  })

  ipcMain.handle(IpcChannel.App_Reload, () => mainWindow.reload())
  ipcMain.handle(IpcChannel.Open_Website, (_, url: string) => shell.openExternal(url))

  // Update
  ipcMain.handle(IpcChannel.App_ShowUpdateDialog, () => appUpdater.showUpdateDialog(mainWindow))

  // language
  ipcMain.handle(IpcChannel.App_SetLanguage, (_, language) => {
    configManager.setLanguage(language)
  })

  // launch on boot
  ipcMain.handle(IpcChannel.App_SetLaunchOnBoot, (_, openAtLogin: boolean) => {
    // Set login item settings for windows and mac
    // linux is not supported because it requires more file operations
    if (isWin || isMac) {
      app.setLoginItemSettings({ openAtLogin })
    }
  })

  // launch to tray
  ipcMain.handle(IpcChannel.App_SetLaunchToTray, (_, isActive: boolean) => {
    configManager.setLaunchToTray(isActive)
  })

  // tray
  ipcMain.handle(IpcChannel.App_SetTray, (_, isActive: boolean) => {
    configManager.setTray(isActive)
  })

  // to tray on close
  ipcMain.handle(IpcChannel.App_SetTrayOnClose, (_, isActive: boolean) => {
    configManager.setTrayOnClose(isActive)
  })

  ipcMain.handle(IpcChannel.App_RestartTray, () => TrayService.getInstance().restartTray())

  ipcMain.handle(IpcChannel.Config_Set, (_, key: string, value: any) => {
    configManager.set(key, value)
  })

  ipcMain.handle(IpcChannel.Config_Get, (_, key: string) => {
    return configManager.get(key)
  })

  // theme
  ipcMain.handle(IpcChannel.App_SetTheme, (event, theme: ThemeMode) => {
    if (theme === configManager.getTheme()) return

    configManager.setTheme(theme)

    // should sync theme change to all windows
    const senderWindowId = event.sender.id
    const windows = BrowserWindow.getAllWindows()
    // 向其他窗口广播主题变化
    windows.forEach((win) => {
      if (win.webContents.id !== senderWindowId) {
        win.webContents.send(IpcChannel.ThemeChange, theme)
      }
    })

    mainWindow?.setTitleBarOverlay &&
      mainWindow.setTitleBarOverlay(theme === 'dark' ? titleBarOverlayDark : titleBarOverlayLight)
  })

  // clear cache
  ipcMain.handle(IpcChannel.App_ClearCache, async () => {
    const sessions = [session.defaultSession, session.fromPartition('persist:webview')]

    try {
      await Promise.all(
        sessions.map(async (session) => {
          await session.clearCache()
          await session.clearStorageData({
            storages: ['cookies', 'filesystem', 'shadercache', 'websql', 'serviceworkers', 'cachestorage']
          })
        })
      )
      await fileManager.clearTemp()
      await fs.writeFileSync(log.transports.file.getFile().path, '')
      return { success: true }
    } catch (error: any) {
      log.error('Failed to clear cache:', error)
      return { success: false, error: error.message }
    }
  })

  // check for update
  ipcMain.handle(IpcChannel.App_CheckForUpdate, async () => {
    const update = await appUpdater.autoUpdater.checkForUpdates()
    return {
      currentVersion: appUpdater.autoUpdater.currentVersion,
      updateInfo: update?.updateInfo
    }
  })

  // zip
  ipcMain.handle(IpcChannel.Zip_Compress, (_, text: string) => compress(text))
  ipcMain.handle(IpcChannel.Zip_Decompress, (_, text: Buffer) => decompress(text))

  // backup
  ipcMain.handle(IpcChannel.Backup_Backup, backupManager.backup)
  ipcMain.handle(IpcChannel.Backup_Restore, backupManager.restore)
  ipcMain.handle(IpcChannel.Backup_BackupToWebdav, backupManager.backupToWebdav)
  ipcMain.handle(IpcChannel.Backup_RestoreFromWebdav, backupManager.restoreFromWebdav)
  ipcMain.handle(IpcChannel.Backup_ListWebdavFiles, backupManager.listWebdavFiles)
  ipcMain.handle(IpcChannel.Backup_CheckConnection, backupManager.checkConnection)
  ipcMain.handle(IpcChannel.Backup_CreateDirectory, backupManager.createDirectory)

  // file
  ipcMain.handle(IpcChannel.File_Open, fileManager.open)
  ipcMain.handle(IpcChannel.File_OpenPath, fileManager.openPath)
  ipcMain.handle(IpcChannel.File_Save, fileManager.save)
  ipcMain.handle(IpcChannel.File_Select, fileManager.selectFile)
  ipcMain.handle(IpcChannel.File_Upload, fileManager.uploadFile)
  ipcMain.handle(IpcChannel.File_Clear, fileManager.clear)
  ipcMain.handle(IpcChannel.File_Read, fileManager.readFile)
  ipcMain.handle(IpcChannel.File_Delete, fileManager.deleteFile)
  ipcMain.handle(IpcChannel.File_Get, fileManager.getFile)
  ipcMain.handle(IpcChannel.File_SelectFolder, fileManager.selectFolder)
  ipcMain.handle(IpcChannel.File_Create, fileManager.createTempFile)
  ipcMain.handle(IpcChannel.File_Write, fileManager.writeFile)
  ipcMain.handle(IpcChannel.File_SaveImage, fileManager.saveImage)
  ipcMain.handle(IpcChannel.File_Base64Image, fileManager.base64Image)
  ipcMain.handle(IpcChannel.File_Download, fileManager.downloadFile)
  ipcMain.handle(IpcChannel.File_Copy, fileManager.copyFile)
  ipcMain.handle(IpcChannel.File_BinaryFile, fileManager.binaryFile)

  // fs
  ipcMain.handle(IpcChannel.Fs_Read, FileService.readFile)

  // export
  ipcMain.handle(IpcChannel.Export_Word, exportService.exportToWord)

  // open path
  ipcMain.handle(IpcChannel.Open_Path, async (_, path: string) => {
    await shell.openPath(path)
  })

  // shortcuts
  ipcMain.handle(IpcChannel.Shortcuts_Update, (_, shortcuts: Shortcut[]) => {
    configManager.setShortcuts(shortcuts)
    // Refresh shortcuts registration
    if (mainWindow) {
      unregisterAllShortcuts()
      registerShortcuts(mainWindow)
    }
  })

  // knowledge base
  ipcMain.handle(IpcChannel.KnowledgeBase_Create, KnowledgeService.create)
  ipcMain.handle(IpcChannel.KnowledgeBase_Reset, KnowledgeService.reset)
  ipcMain.handle(IpcChannel.KnowledgeBase_Delete, KnowledgeService.delete)
  ipcMain.handle(IpcChannel.KnowledgeBase_Add, KnowledgeService.add)
  ipcMain.handle(IpcChannel.KnowledgeBase_Remove, KnowledgeService.remove)
  ipcMain.handle(IpcChannel.KnowledgeBase_Search, KnowledgeService.search)
  ipcMain.handle(IpcChannel.KnowledgeBase_Rerank, KnowledgeService.rerank)

  // window
  ipcMain.handle(IpcChannel.Windows_SetMinimumSize, (_, width: number, height: number) => {
    mainWindow?.setMinimumSize(width, height)
  })

  ipcMain.handle(IpcChannel.Windows_ResetMinimumSize, () => {
    mainWindow?.setMinimumSize(1080, 600)
    const [width, height] = mainWindow?.getSize() ?? [1080, 600]
    if (width < 1080) {
      mainWindow?.setSize(1080, height)
    }
  })

  // gemini
  ipcMain.handle(IpcChannel.Gemini_UploadFile, GeminiService.uploadFile)
  ipcMain.handle(IpcChannel.Gemini_Base64File, GeminiService.base64File)
  ipcMain.handle(IpcChannel.Gemini_RetrieveFile, GeminiService.retrieveFile)
  ipcMain.handle(IpcChannel.Gemini_ListFiles, GeminiService.listFiles)
  ipcMain.handle(IpcChannel.Gemini_DeleteFile, GeminiService.deleteFile)

  // mini window
  ipcMain.handle(IpcChannel.MiniWindow_Show, () => windowService.showMiniWindow())
  ipcMain.handle(IpcChannel.MiniWindow_Hide, () => windowService.hideMiniWindow())
  ipcMain.handle(IpcChannel.MiniWindow_Close, () => windowService.closeMiniWindow())
  ipcMain.handle(IpcChannel.MiniWindow_Toggle, () => windowService.toggleMiniWindow())
  ipcMain.handle(IpcChannel.MiniWindow_SetPin, (_, isPinned) => windowService.setPinMiniWindow(isPinned))

  // aes
  ipcMain.handle(IpcChannel.Aes_Encrypt, (_, text: string, secretKey: string, iv: string) =>
    encrypt(text, secretKey, iv)
  )
  ipcMain.handle(IpcChannel.Aes_Decrypt, (_, encryptedData: string, iv: string, secretKey: string) =>
    decrypt(encryptedData, iv, secretKey)
  )

  // Register MCP handlers
  ipcMain.handle(IpcChannel.Mcp_RemoveServer, mcpService.removeServer)
  ipcMain.handle(IpcChannel.Mcp_RestartServer, mcpService.restartServer)
  ipcMain.handle(IpcChannel.Mcp_StopServer, mcpService.stopServer)
  ipcMain.handle(IpcChannel.Mcp_ListTools, mcpService.listTools)
  ipcMain.handle(IpcChannel.Mcp_CallTool, mcpService.callTool)
  ipcMain.handle(IpcChannel.Mcp_GetInstallInfo, mcpService.getInstallInfo)

  ipcMain.handle(IpcChannel.App_IsBinaryExist, (_, name: string) => isBinaryExists(name))
  ipcMain.handle(IpcChannel.App_GetBinaryPath, (_, name: string) => getBinaryPath(name))
  ipcMain.handle(IpcChannel.App_InstallUvBinary, () => runInstallScript('install-uv.js'))
  ipcMain.handle(IpcChannel.App_InstallBunBinary, () => runInstallScript('install-bun.js'))

  //copilot
  ipcMain.handle(IpcChannel.Copilot_GetAuthMessage, CopilotService.getAuthMessage)
  ipcMain.handle(IpcChannel.Copilot_GetCopilotToken, CopilotService.getCopilotToken)
  ipcMain.handle(IpcChannel.Copilot_SaveCopilotToken, CopilotService.saveCopilotToken)
  ipcMain.handle(IpcChannel.Copilot_GetToken, CopilotService.getToken)
  ipcMain.handle(IpcChannel.Copilot_Logout, CopilotService.logout)
  ipcMain.handle(IpcChannel.Copilot_GetUser, CopilotService.getUser)

  // Obsidian service
  ipcMain.handle(IpcChannel.Obsidian_GetVaults, () => {
    return obsidianVaultService.getVaults()
  })

  ipcMain.handle(IpcChannel.Obsidian_GetFiles, (_event, vaultName) => {
    return obsidianVaultService.getFilesByVaultName(vaultName)
  })

  // nutstore
  ipcMain.handle(IpcChannel.Nutstore_GetSsoUrl, NutstoreService.getNutstoreSSOUrl)
  ipcMain.handle(IpcChannel.Nutstore_DecryptToken, (_, token: string) => NutstoreService.decryptToken(token))
  ipcMain.handle(IpcChannel.Nutstore_GetDirectoryContents, (_, token: string, path: string) =>
    NutstoreService.getDirectoryContents(token, path)
  )

<<<<<<< HEAD
  // 启动ASR服务器
  ipcMain.handle('start-asr-server', async () => {
    try {
      if (asrServerProcess) {
        return { success: true, pid: asrServerProcess.pid }
      }

      // 获取服务器文件路径
      console.log('App path:', app.getAppPath())
      // 在开发环境和生产环境中使用不同的路径
      let serverPath = ''
      let isExeFile = false

      // 首先检查是否有打包后的exe文件
      const exePath = path.join(app.getAppPath(), 'resources', 'cherry-asr-server.exe')
      if (fs.existsSync(exePath)) {
        serverPath = exePath
        isExeFile = true
        console.log('检测到打包后的exe文件:', serverPath)
      } else if (process.env.NODE_ENV === 'development') {
        // 开发环境
        serverPath = path.join(app.getAppPath(), 'src', 'renderer', 'src', 'assets', 'asr-server', 'server.js')
      } else {
        // 生产环境
        serverPath = path.join(app.getAppPath(), 'public', 'asr-server', 'server.js')
      }
      console.log('ASR服务器路径:', serverPath)

      // 检查文件是否存在
      if (!fs.existsSync(serverPath)) {
        return { success: false, error: '服务器文件不存在' }
      }

      // 启动服务器进程
      if (isExeFile) {
        // 如果是exe文件，直接启动
        asrServerProcess = spawn(serverPath, [], {
          stdio: 'pipe',
          detached: false
        })
      } else {
        // 如果是js文件，使用node启动
        asrServerProcess = spawn('node', [serverPath], {
          stdio: 'pipe',
          detached: false
        })
      }

      // 处理服务器输出
      asrServerProcess.stdout?.on('data', (data) => {
        console.log(`[ASR Server] ${data.toString()}`)
      })

      asrServerProcess.stderr?.on('data', (data) => {
        console.error(`[ASR Server Error] ${data.toString()}`)
      })

      // 处理服务器退出
      asrServerProcess.on('close', (code) => {
        console.log(`[ASR Server] 进程退出，退出码: ${code}`)
        asrServerProcess = null
      })

      // 等待一段时间确保服务器启动
      await new Promise((resolve) => setTimeout(resolve, 1000))

      return { success: true, pid: asrServerProcess.pid }
    } catch (error) {
      console.error('启动ASR服务器失败:', error)
      return { success: false, error: (error as Error).message }
    }
  })

  // 停止ASR服务器
  ipcMain.handle('stop-asr-server', async (_event, pid) => {
    try {
      if (!asrServerProcess) {
        return { success: true }
      }

      // 检查PID是否匹配
      if (asrServerProcess.pid !== pid) {
        console.warn(`请求停止的PID (${pid}) 与当前运行的ASR服务器PID (${asrServerProcess.pid}) 不匹配`)
      }

      // 杀死进程
      asrServerProcess.kill()

      // 等待一段时间确保进程已经退出
      await new Promise((resolve) => setTimeout(resolve, 500))

      asrServerProcess = null
      return { success: true }
    } catch (error) {
      console.error('停止ASR服务器失败:', error)
      return { success: false, error: (error as Error).message }
    }
=======
  // search window
  ipcMain.handle(IpcChannel.SearchWindow_Open, async (_, uid: string) => {
    await searchService.openSearchWindow(uid)
  })
  ipcMain.handle(IpcChannel.SearchWindow_Close, async (_, uid: string) => {
    await searchService.closeSearchWindow(uid)
  })
  ipcMain.handle(IpcChannel.SearchWindow_OpenUrl, async (_, uid: string, url: string) => {
    return await searchService.openUrlInSearchWindow(uid, url)
>>>>>>> 5e833e67
  })
}<|MERGE_RESOLUTION|>--- conflicted
+++ resolved
@@ -298,9 +298,19 @@
     NutstoreService.getDirectoryContents(token, path)
   )
 
-<<<<<<< HEAD
+  // search window
+  ipcMain.handle(IpcChannel.SearchWindow_Open, async (_, uid: string) => {
+    await searchService.openSearchWindow(uid)
+  })
+  ipcMain.handle(IpcChannel.SearchWindow_Close, async (_, uid: string) => {
+    await searchService.closeSearchWindow(uid)
+  })
+  ipcMain.handle(IpcChannel.SearchWindow_OpenUrl, async (_, uid: string, url: string) => {
+    return await searchService.openUrlInSearchWindow(uid, url)
+  })
+
   // 启动ASR服务器
-  ipcMain.handle('start-asr-server', async () => {
+  ipcMain.handle(IpcChannel.Asr_StartServer, async () => {
     try {
       if (asrServerProcess) {
         return { success: true, pid: asrServerProcess.pid }
@@ -373,7 +383,7 @@
   })
 
   // 停止ASR服务器
-  ipcMain.handle('stop-asr-server', async (_event, pid) => {
+  ipcMain.handle(IpcChannel.Asr_StopServer, async (_event, pid) => {
     try {
       if (!asrServerProcess) {
         return { success: true }
@@ -396,16 +406,5 @@
       console.error('停止ASR服务器失败:', error)
       return { success: false, error: (error as Error).message }
     }
-=======
-  // search window
-  ipcMain.handle(IpcChannel.SearchWindow_Open, async (_, uid: string) => {
-    await searchService.openSearchWindow(uid)
-  })
-  ipcMain.handle(IpcChannel.SearchWindow_Close, async (_, uid: string) => {
-    await searchService.closeSearchWindow(uid)
-  })
-  ipcMain.handle(IpcChannel.SearchWindow_OpenUrl, async (_, uid: string, url: string) => {
-    return await searchService.openUrlInSearchWindow(uid, url)
->>>>>>> 5e833e67
   })
 }
--- conflicted
+++ resolved
@@ -19,17 +19,13 @@
     },
     build: {
       rollupOptions: {
-<<<<<<< HEAD
-        external: ['@libsql/client', 'bufferutil', 'utf-8-validate', '@cherrystudio/mac-system-ocr']
-=======
-        external: ['@libsql/client', 'bufferutil', 'utf-8-validate'],
+        external: ['@libsql/client', 'bufferutil', 'utf-8-validate', '@cherrystudio/mac-system-ocr'],
         output: {
           // 彻底禁用代码分割 - 返回 null 强制单文件打包
           manualChunks: undefined,
           // 内联所有动态导入，这是关键配置
           inlineDynamicImports: true
         }
->>>>>>> f5e1885f
       },
       sourcemap: process.env.NODE_ENV === 'development'
     },

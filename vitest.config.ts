--- conflicted
+++ resolved
@@ -2,18 +2,6 @@
 
 import electronViteConfig from './electron.vite.config'
 
-<<<<<<< HEAD
-// const rendererConfig = electronViteConfig.renderer
-
-export default defineConfig(async () => {
-  const rendererConfig = (await electronViteConfig()).renderer
-  console.log('rendererConfig', rendererConfig)
-  // 复用 renderer 插件和路径别名
-  return {
-    plugins: rendererConfig.plugins,
-    resolve: {
-      alias: rendererConfig.resolve.alias
-=======
 const mainConfig = (electronViteConfig as any).main
 const rendererConfig = (electronViteConfig as any).renderer
 
@@ -73,47 +61,12 @@
         '**/*.{test,spec}.{ts,tsx}',
         '**/*.config.{js,ts}'
       ]
->>>>>>> e13b1364
     },
-    test: {
-      environment: 'jsdom',
-      globals: true,
-      setupFiles: [],
-      include: [
-        // 只测试渲染进程
-        'src/renderer/**/*.{test,spec}.{ts,tsx}',
-        'src/renderer/**/__tests__/**/*.{ts,tsx}'
-      ],
-      exclude: ['**/node_modules/**', '**/dist/**', '**/out/**', '**/build/**'],
-      coverage: {
-        provider: 'v8',
-        reporter: ['text', 'json', 'html', 'lcov'],
-        exclude: [
-          '**/node_modules/**',
-          '**/dist/**',
-          '**/out/**',
-          '**/build/**',
-          '**/coverage/**',
-          '**/.yarn/**',
-          '**/.cursor/**',
-          '**/.vscode/**',
-          '**/.github/**',
-          '**/.husky/**',
-          '**/*.d.ts',
-          '**/types/**',
-          '**/__tests__/**',
-          '**/*.{test,spec}.{ts,tsx}',
-          '**/*.config.{js,ts}',
-          '**/electron.vite.config.ts',
-          '**/vitest.config.ts'
-        ]
-      },
-      testTimeout: 20000,
-      pool: 'threads',
-      poolOptions: {
-        threads: {
-          singleThread: false
-        }
+    testTimeout: 20000,
+    pool: 'threads',
+    poolOptions: {
+      threads: {
+        singleThread: false
       }
     }
   }
